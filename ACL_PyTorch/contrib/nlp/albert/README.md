--- conflicted
+++ resolved
@@ -14,11 +14,6 @@
 
 - [模型推理性能&精度](#ZH-CN_TOPIC_0000001172201573)
 
-<<<<<<< HEAD
-- 获取 ais-bench 工具
-
-  请访问[ais_bench推理工具](https://gitee.com/ascend/tools/tree/master/ais-bench_workload/tool/ais_infer)代码仓，根据readme文档进行工具安装。
-=======
 - [配套环境](#ZH-CN_TOPIC_0000001126121892)
 
 
@@ -31,7 +26,6 @@
   branch=master
   commit_id=46de9ec
   ```
->>>>>>> 5ccf9f2a
 
 ## 输入输出数据<a name="section540883920406"></a>
 
@@ -245,14 +239,7 @@
 
         推理后的输出默认在当前目录outputs/bs32下。
 
-<<<<<<< HEAD
-```shell
-#使用ais_bench对 om 模型进行推理
-python3 -m ais_bench --model ./outputs/albert_bs32s.om --input ./bin/bin1,./bin/bin2,./bin/bin3 --output ./result/ --outfmt TXT --batchsize 32
-#观察对应的性能打印结果throughput 1000*batchsize(32)/NPU_compute_time.mean(xx.xxx): xxx.xxx
-=======
    3.  精度验证。
->>>>>>> 5ccf9f2a
 
       调用Albert_postprocess.py脚本与数据集标签比对，获得Accuracy数据。
 
