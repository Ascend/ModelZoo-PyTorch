<<<<<<< HEAD
#!/bin/bash

datasets_path="mmaction2/data/kinetics400"

for para in $*
do
    if [[ $para == --datasets_path* ]]; then
        datasets_path=`echo ${para#*=}`
    fi
done

python3.7 tsm_k400_preprocess.py --batch_size 1 --data_root ${datasets_path}/videos_val/ --ann_file ${datasets_path}/kinetics400_val_list_videos.txt --name out_bin_1
if [ $? != 0 ]; then
    echo "fail!"
    exit -1
fi
python3.7 tsm_k400_preprocess.py --batch_size 16 --data_root ${datasets_path}/videos_val/ --ann_file ${datasets_path}/kinetics400_val_list_videos.txt --name out_bin_16
if [ $? != 0 ]; then
    echo "fail!"
    exit -1
fi

source /usr/local/Ascend/ascend-toolkit/set_env.sh

mkdir -p output/out_bs1
rm -rf output/out_bs1/*
./tools/msame/out/msame --model ./om/tsm_nl_bs1.om --input ${datasets_path}/out_bin_1 --output ./output/out_bs1/ --outfmt TXT
if [ $? != 0 ]; then
    echo "fail!"
    exit -1
fi

mkdir -p output/out_bs16
rm -rf output/out_bs16/*
./tools/msame/out/msame --model ./om/tsm_nl_bs16.om --input ${datasets_path}/out_bin_16 --output ./output/out_bs16/ --outfmt TXT
if [ $? != 0 ]; then
    echo "fail!"
    exit -1
fi

mkdir -p result
./benchmark.x86_64 -round=20 -om_path=./om/tsm_nl_bs1.om -device_id=0 -batch_size=1
if [ $? != 0 ]; then
    echo "fail!"
    exit -1
fi
./benchmark.x86_64 -round=20 -om_path=./om/tsm_nl_bs16.om -device_id=0 -batch_size=16
if [ $? != 0 ]; then
    echo "fail!"
    exit -1
fi

echo "====accuracy data===="
python3.7 tsm_k400_postprocess.py --result_path ./output/out_bs1 --info_path ${datasets_path}/k400.info
if [ $? != 0 ]; then
    echo "fail!"
    exit -1
fi
python3.7 tsm_k400_postprocess.py --result_path ./output/out_bs16  --info_path  ${datasets_path}/k400.info
if [ $? != 0 ]; then
    echo "fail!"
    exit -1
fi

echo "====performance data===="
python3.7 test/parse.py result/PureInfer_perf_of_tsm_nl_bs1_in_device_0.txt
if [ $? != 0 ]; then
    echo "fail!"
    exit -1
fi
python3.7 test/parse.py result/PureInfer_perf_of_tsm_nl_bs16_in_device_0.txt
if [ $? != 0 ]; then
    echo "fail!"
    exit -1
fi
echo "success"
=======
#!/bin/bash

datasets_path="mmaction2/data/kinetics400"

for para in $*
do
    if [[ $para == --datasets_path* ]]; then
        datasets_path=`echo ${para#*=}`
    fi
done

python3.7 tsm_k400_preprocess.py --batch_size 1 --data_root ${datasets_path}/videos_val/ --ann_file ${datasets_path}/kinetics400_val_list_videos.txt --name out_bin_1
if [ $? != 0 ]; then
    echo "fail!"
    exit -1
fi
python3.7 tsm_k400_preprocess.py --batch_size 16 --data_root ${datasets_path}/videos_val/ --ann_file ${datasets_path}/kinetics400_val_list_videos.txt --name out_bin_16
if [ $? != 0 ]; then
    echo "fail!"
    exit -1
fi

source /usr/local/Ascend/ascend-toolkit/set_env.sh

mkdir -p output/out_bs1
rm -rf output/out_bs1/*
./tools/msame/out/msame --model ./om/tsm_nl_bs1.om --input ${datasets_path}/out_bin_1 --output ./output/out_bs1/ --outfmt TXT
if [ $? != 0 ]; then
    echo "fail!"
    exit -1
fi

mkdir -p output/out_bs16
rm -rf output/out_bs16/*
./tools/msame/out/msame --model ./om/tsm_nl_bs16.om --input ${datasets_path}/out_bin_16 --output ./output/out_bs16/ --outfmt TXT
if [ $? != 0 ]; then
    echo "fail!"
    exit -1
fi

mkdir -p result
./benchmark.x86_64 -round=20 -om_path=./om/tsm_nl_bs1.om -device_id=0 -batch_size=1
if [ $? != 0 ]; then
    echo "fail!"
    exit -1
fi
./benchmark.x86_64 -round=20 -om_path=./om/tsm_nl_bs16.om -device_id=0 -batch_size=16
if [ $? != 0 ]; then
    echo "fail!"
    exit -1
fi

echo "====accuracy data===="
python3.7 tsm_k400_postprocess.py --result_path ./output/out_bs1 --info_path ${datasets_path}/k400.info
if [ $? != 0 ]; then
    echo "fail!"
    exit -1
fi
python3.7 tsm_k400_postprocess.py --result_path ./output/out_bs16  --info_path  ${datasets_path}/k400.info
if [ $? != 0 ]; then
    echo "fail!"
    exit -1
fi

echo "====performance data===="
python3.7 test/parse.py result/PureInfer_perf_of_tsm_nl_bs1_in_device_0.txt
if [ $? != 0 ]; then
    echo "fail!"
    exit -1
fi
python3.7 test/parse.py result/PureInfer_perf_of_tsm_nl_bs16_in_device_0.txt
if [ $? != 0 ]; then
    echo "fail!"
    exit -1
fi
echo "success"
>>>>>>> c446a862
<|MERGE_RESOLUTION|>--- conflicted
+++ resolved
@@ -1,4 +1,3 @@
-<<<<<<< HEAD
 #!/bin/bash
 
 datasets_path="mmaction2/data/kinetics400"
@@ -75,7 +74,6 @@
     exit -1
 fi
 echo "success"
-=======
 #!/bin/bash
 
 datasets_path="mmaction2/data/kinetics400"
@@ -151,5 +149,4 @@
     echo "fail!"
     exit -1
 fi
-echo "success"
->>>>>>> c446a862
+echo "success"