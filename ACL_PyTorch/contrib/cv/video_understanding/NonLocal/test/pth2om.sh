--- conflicted
+++ resolved
@@ -1,4 +1,3 @@
-<<<<<<< HEAD
 #!/bin/bash
 source /usr/local/Ascend/ascend-toolkit/set_env.sh
 
@@ -18,7 +17,6 @@
 else
     echo "fail!"
 fi
-=======
 #!/bin/bash
 source /usr/local/Ascend/ascend-toolkit/set_env.sh
 
@@ -37,5 +35,4 @@
     echo "success"
 else
     echo "fail!"
-fi
->>>>>>> c446a862
+fi