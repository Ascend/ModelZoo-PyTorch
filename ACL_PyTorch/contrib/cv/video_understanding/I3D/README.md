--- conflicted
+++ resolved
@@ -109,18 +109,11 @@
 
 310P:
 ```shell
-<<<<<<< HEAD
 bash i3d_pth2om_310P.sh
 ```
 
 
 得到i3d_bs1.om。模型转换完成。
-=======
-bash i3d_onnx2om.sh Ascend310
-```
-
-得到i3d_nl_dot_bs1.om。模型转换完成。可选 Ascend310 或 Ascend310P3
->>>>>>> b7d28e45
 
 ## 6、离线推理
 
@@ -133,7 +126,6 @@
 即可获取top1_acc，top5_acc和mean_acc。
 
 
-<<<<<<< HEAD
 
 ## 7、精度统计
 |        | TOP1 | TOP5 | 
@@ -144,9 +136,6 @@
 ## 8、性能对比
 
 Ascend 310：需要om文件。执行命令
-=======
-Ascend：需要om文件。执行脚本。
->>>>>>> b7d28e45
 
 ```shell
 ./benchmark.x86_64 -device_id=0 -om_path=./i3d_bs1.om -round=30 -batch_size=1
