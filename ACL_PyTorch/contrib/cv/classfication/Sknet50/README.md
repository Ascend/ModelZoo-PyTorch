# SK-ResNet50模型-推理指导


- [概述](#ZH-CN_TOPIC_0000001172161501)

    - [输入输出数据](#section540883920406)



- [推理环境准备](#ZH-CN_TOPIC_0000001126281702)

- [快速上手](#ZH-CN_TOPIC_0000001126281700)

  - [获取源码](#section4622531142816)
  - [准备数据集](#section183221994411)
  - [模型推理](#section741711594517)

- [模型推理性能&精度](#ZH-CN_TOPIC_0000001172201573)





# 概述<a name="ZH-CN_TOPIC_0000001172161501"></a>


- 参考实现：

  ```
  url=https://github.com/implus/PytorchInsight
  commit_id=2864528f8b83f52c3df76f7c3804aa468b91e5cf
  model_name=SK-Resnet
  ```
  





## 输入输出数据<a name="section540883920406"></a>

- 输入数据

  | 输入数据 | 数据类型 | 大小                      | 数据排布格式 |
  | -------- | -------- | ------------------------- | ------------ |
  | input    | RGB_FP32 | batchsize x 3 x 224 x 224 | NCHW         |


- 输出数据

  | 输出数据 | 数据类型 | 大小     | 数据排布格式 |
  | -------- | -------- | -------- | ------------ |
  | output1  | FLOAT32  | batchsize x 1000 | ND           |




# 推理环境准备<a name="ZH-CN_TOPIC_0000001126281702"></a>

- 该模型需要以下插件与驱动  

  **表 1**  版本配套表

  | 配套                                                         | 版本    | 环境准备指导                                                 |
  | ------------------------------------------------------------ | ------- | ------------------------------------------------------------ |
  | 固件与驱动                                                   | 22.0.2  | [Pytorch框架推理环境准备](https://www.hiascend.com/document/detail/zh/ModelZoo/pytorchframework/pies) |
  | CANN                                                         | 6.0.RC1 | -                                                            |
  | Python                                                       | 3.7.5   | -                                                            |
  | PyTorch                                                      | 1.8.0   | -                                                            |
  | 说明：Atlas 300I Duo 推理卡请以CANN版本选择实际固件与驱动版本。 | \       | \                                                            |




# 快速上手<a name="ZH-CN_TOPIC_0000001126281700"></a>

## 获取源码<a name="section4622531142816"></a>

1. 获取源码。

   ```
   git clone https://github.com/implus/PytorchInsight.git 
   cd PytorchInsight
   git reset --hard 2864528f8b83f52c3df76f7c3804aa468b91e5cf
   cd ..
   ```

2. 安装依赖。

   ```
   pip install -r requirements.txt
   ```

## 准备数据集<a name="section183221994411"></a>

1. 获取原始数据集。（解压命令参考tar –xvf  \*.tar与 unzip \*.zip）
   本模型使用[ImageNet官网](https://gitee.com/link?target=http%3A%2F%2Fwww.image-net.org)的5万张验证集进行测试，以ILSVRC2012为例，用户需获取[ILSVRC2012数据集](http://www.image-net.org/download-images)，并上传到服务器，图片与标签分别存放在./imagenet/val与./imageNet/val_label.txt。
   ```
   ├── imagenet
       ├── val
       ├── val_label.txt 
   ```

2. 数据预处理，将原始数据集转换为模型输入的数据。

   执行sknet_preprocess.py脚本，完成预处理。

   ```
   python sknet_preprocess.py -s ./imageNet/val -d ./prep_data 
   ```
   - 参数说明：

      -   -s：数据集地址
      -   -d：预处理数据保存地址



## 模型推理<a name="section741711594517"></a>

1. 模型转换。

   使用PyTorch将模型权重文件.pth转换为.onnx文件，再使用ATC工具将.onnx文件转为离线推理模型文件.om文件。

   1. 获取权重文件。
     
<<<<<<< HEAD
       ```
      wget https://ascend-repo-modelzoo.obs.cn-east-2.myhuaweicloud.com/model/1_PyTorch_PTH/SKNet50/PTH/sk_resnet50.pth.tar
       ```
=======
      ```
      wget https://ascend-repo-modelzoo.obs.cn-east-2.myhuaweicloud.com/model/1_PyTorch_PTH/YOLOF/PTH/YOLOF_CSP_D_53_DC5_9x.pth
      ```
>>>>>>> 519f5f96

   2. 导出onnx文件。

      1. 使用sknet_pth2onnx.py导出onnx文件。

         运行sknet_pth2onnx.py脚本。

         ```
         python sknet_pth2onnx.py --pth sk_resnet50.pth.tar --onnx sk_resnet50.onnx
         ```
         - 参数说明：

            -   -pth：权重文件
            -   -onnx：onnx模型保存名称
         获得sk_resnet50.onnx文件。

   3. 使用ATC工具将ONNX模型转OM模型。

      1. 配置环境变量。

         ```
          source /usr/local/Ascend/ascend-toolkit/set_env.sh
         ```

      2. 执行命令查看芯片名称（$\{chip\_name\}）。

         ```
         npu-smi info
         #该设备芯片名为Ascend310P3 （自行替换）
         回显如下：
         +-------------------+-----------------+------------------------------------------------------+
         | NPU     Name      | Health          | Power(W)     Temp(C)           Hugepages-Usage(page) |
         | Chip    Device    | Bus-Id          | AICore(%)    Memory-Usage(MB)                        |
         +===================+=================+======================================================+
         | 0       310P3     | OK              | 15.8         42                0    / 0              |
         | 0       0         | 0000:82:00.0    | 0            1074 / 21534                            |
         +===================+=================+======================================================+
         | 1       310P3     | OK              | 15.4         43                0    / 0              |
         | 0       1         | 0000:89:00.0    | 0            1070 / 21534                            |
         +===================+=================+======================================================+
         ```

      3. 执行ATC命令。

         ```
         atc --framework=5 \
             --model=sk_resnet50.onnx \
             --output=sk_resnet50_bs${bs} \
             --input_format=NCHW \
             --input_shape="image:${bs},3,224,224" \
             --log=debug \
             --soc_version=Ascend${chip_name} 
         ```

         - 参数说明：

           -   --model：为ONNX模型文件。
           -   --framework：5代表ONNX模型。
           -   --output：输出的OM模型。
           -   --input\_format：输入数据的格式。
           -   --input\_shape：输入数据的shape。
           -   --log：日志级别。
           -   --soc\_version：处理器型号。


           运行成功后生成<u>***sk_resnet50_bs${bs}.om***</u>模型文件。

2. 开始推理验证。

   1. 使用ais-infer工具进行推理。

      ais-infer工具获取及使用方式请点击查看[[ais_infer 推理工具使用文档](https://gitee.com/ascend/tools/tree/master/ais-bench_workload/tool/ais_infer)]

   2. 执行推理。

        ```
      python ${ais_infer_path}/ais_infer.py --model=sk_resnet50_bs${bs}.om --input=./prep_data  --output=./ --output_dirname=./result --batchsize=${batch_size} --outfmt=TXT    
        ```

        -   参数说明：

             -   model：om模型地址
             -   input：预处理数据
             -   output：推理结果保存路径
             -   output_dirname：推理结果保存子目录
             -   outfmt：推理后数据保存格式


        推理后的输出保存在当前目录result下。

        >**说明：** 
        >执行ais-infer工具请选择与运行环境架构相同的命令。参数详情请参见。[[ais_infer 推理工具使用文档](https://gitee.com/ascend/tools/tree/master/ais-bench_workload/tool/ais_infer)]

   3. 精度验证。

      调用脚本与数据集标签val\_label.txt比对，可以获得Accuracy数据，结果保存在result.json中。

      ```
       python sknet_postprocess.py result ./val_label.txt ./ result.json
      ```

      - 参数说明：

        - result：为生成推理结果所在路径


        - val_label.txt：为标签数据


        - result.json：为生成结果文件

   4. 性能验证。

      可使用ais_infer推理工具的纯推理模式验证不同batch_size的om模型的性能，参考命令如下：

        ```
         python ${ais_infer_path}/ais_infer.py --model=sk_resnet50_bs${bs}.om --loop=100 --batchsize=${batch_size}
        ```

      - 参数说明：
        - --model：om模型路径
        - --batchsize：batchsize大小



# 模型推理性能&精度<a name="ZH-CN_TOPIC_0000001172201573"></a>

调用ACL接口推理计算，性能参考下列数据。

| 芯片型号 | Batch Size   | 数据集 | 精度 | 性能 |
| --------- | ---------------- | ---------- | ---------- | --------------- |
|    Ascend310P3       |        1          |     imagenet       |     77.54%       |         907        |
|    Ascend310P3       |        4         |     imagenet       |            |       2377          |
|    Ascend310P3       |        8          |     imagenet       |            |       2416          |
|    Ascend310P3       |        16          |     imagenet       |            |       2199          |
|    Ascend310P3       |        32          |     imagenet       |            |       2033          |
|    Ascend310P3       |        64          |     imagenet       |            |       1907          |<|MERGE_RESOLUTION|>--- conflicted
+++ resolved
@@ -123,15 +123,9 @@
 
    1. 获取权重文件。
      
-<<<<<<< HEAD
-       ```
-      wget https://ascend-repo-modelzoo.obs.cn-east-2.myhuaweicloud.com/model/1_PyTorch_PTH/SKNet50/PTH/sk_resnet50.pth.tar
-       ```
-=======
-      ```
-      wget https://ascend-repo-modelzoo.obs.cn-east-2.myhuaweicloud.com/model/1_PyTorch_PTH/YOLOF/PTH/YOLOF_CSP_D_53_DC5_9x.pth
-      ```
->>>>>>> 519f5f96
+      ```
+      "https://ascend-repo-modelzoo.obs.cn-east-2.myhuaweicloud.com/model/1_PyTorch_PTH/SKNet50/PTH/sk_resnet50.pth.tar"
+      ```
 
    2. 导出onnx文件。
 
