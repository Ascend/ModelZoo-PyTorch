--- conflicted
+++ resolved
@@ -1,72 +1,59 @@
 
 # SE-ResNeXt101 模型推理指导
 
-- [概述](#概述)
-- [推理环境](#推理环境)
-- [快速上手](#快速上手)
-    - [安装依赖](#安装依赖)
-    - [准备数据集](#准备数据集)
-    - [模型转换](#模型转换)
-    - [推理验证](#推理验证)
-- [精度&性能](#精度性能)
-
-----
-# 概述
+
+## 1 模型概述
 
 卷积神经网络CNN的核心是卷积操作，它通过融合局部感受野内的空间与通道信息来提取特征。大量已有的研究结果表明，提升特征层次结构中空间信息的编码，可以增强 CNN 的表示能力。在这项工作中，我们转而关注通道关系并提出了一种新颖的架构单元，我们将其称为 "Squeeze-and-Excitation"（SE）块，它通过显式构建通道之间的相互依赖关系来自适应地重新校准通道特征响应。将SE块堆叠形成 SENet 架构，可以有效地泛化不同的数据集。我们进一步证明，SE 块以很低的计算成本为现有最先进的 CNN 带来了显著的性能提升。以 Squeeze-and-Excitation Networks 为基础，我们在 ILSVRC 2017 分类竞赛中赢得冠军，并将 Top5 的错误率降低到 2.251%，相比 2016 年的获胜成绩提升了 25%。
 
-+ 论文  
-    [Squeeze-and-Excitation Networks](https://arxiv.org/abs/1709.01507)  
-    [Jie Hu](https://arxiv.org/search/cs?searchtype=author&query=Hu%2C+J), [Li Shen](https://arxiv.org/search/cs?searchtype=author&query=Shen%2C+L), [Samuel Albanie](https://arxiv.org/search/cs?searchtype=author&query=Albanie%2C+S), [Gang Sun](https://arxiv.org/search/cs?searchtype=author&query=Sun%2C+G), [Enhua Wu](https://arxiv.org/search/cs?searchtype=author&query=Wu%2C+E)
-
-+ 参考实现  
-    ```
-    url = https://github.com/open-mmlab/mmclassification/blob/master/configs/_base_/models/seresnext101_32x4d.py
-    tag = v0.23.0
-    ```
-
-+ 模型输入  
-    | input-name | data-type | data-format |input-shape |
-    | ---------- | --------- | ----------- | ---------- |
-    | image      |  RGB_FP32 | NCHW        |batchsize x 3 x 224 x 224 |
-
-+ 模型输出  
-    | output-name |  data-type | data-format |output-shape |
-    | ----------- | ---------- | ----------- | ----------- |
-    | class       |  FLOAT32   | ND          |batchsize x 1000 |
-
-
-
-----
-# 推理环境
-
-- 该模型离线推理使用 Atlas 300I Pro 推理卡，推理所需配套的软件如下：
-
-    | 配套      | 版本    | 环境准备指导 |
-    | --------- | ------- | ---------- |
-    | firmware  | 1.82.22.2.220 | [Pytorch框架推理环境准备](https://www.hiascend.com/document/detail/zh/ModelZoo/pytorchframework/pies) |
-    | driver    | 22.0.2  | [Pytorch框架推理环境准备](https://www.hiascend.com/document/detail/zh/ModelZoo/pytorchframework/pies) |
-    | CANN      | 5.1.RC2 | [Pytorch框架推理环境准备](https://www.hiascend.com/document/detail/zh/ModelZoo/pytorchframework/pies) |
-    | Python    | 3.7.5   | -          |
-    | PyTorch   | 1.12.0  | -          |
-
-
-----
-# 快速上手
-
-## 安装依赖
-
-+ 执行以下命令创建 Python 虚拟环境并安装所需的依赖
-    ```shell
-    conda create -n senet python=3.7.5
-    conda activate senet
-    pip install -r requirements.txt
-    ```
-
-## 准备数据集
-
-1. 获取原始数据集  
-    本模型推理项目使用 ILSVRC2012 数据集验证模型精度，请在 [ImageNet官网](http://image-net.org/) 自行下载ILSVRC2012数据集并解压，本模型将用到 ILSVRC2012_img_val.tar 验证集及 ILSVRC2012_devkit_t12.gz 中的 val_label.txt 标签文件。
+**论文地址**：[Squeeze-and-Excitation Networks](https://arxiv.org/abs/1709.01507)  
+
+**参考实现**：
++ 代码地址：[mmclassification: SE-ResNext101](https://gitee.com/link?target=https%3A%2F%2Fgithub.com%2Fopen-mmlab%2Fmmclassification%2Fblob%2Fmaster%2Fconfigs%2F_base_%2Fmodels%2Fseresnext101_32x4d.py)
++ tag：v0.23.0
+
+**模型输入**：
+
+| input-name | input-shape | data-type   | data-format |
+| -------- | -------- | ---------- | ------------ |
+| image | batchsize x 3 x 224 x 224 | RGB_FP32 | NCHW         |
+
+**模型输出**：
+
+| output-name | output-shape     | data-type | data-format |
+| -------- | -------- | -------- | ------------ |
+| class | 1 x 1000 | FLOAT32  | ND           |
+
+
+
+
+## 2 环境说明
+该模型离线推理使用 Atlas 300I Pro 推理卡，所有步骤都在 [CANN 5.1.RC2](https://www.hiascend.com/software/cann/commercial) 、Python 3.7.5 、PyTorch 1.12.1 环境下进行，CANN 包以及对应驱动、固件的安装请参考 [软件安装](https://www.hiascend.com/document/detail/zh/canncommercial/51RC2/envdeployment/instg)。所需的 Python 第三方依赖如下：
+
+| 依赖库 | 版本|
+| ---- | ----|
+| torch | 1.12.1 |
+| torchvision | 0.13.0 |
+| numpy | 1.23.2 |
+| mmcls | 0.23.2 |
+| onnx | 1.12.0 |
+| onnx-simplifier | 0.4.7 |
+| Pillow | 9.2.0 |
+
+## 3 快速上手
+
+### 3.1 安装依赖
+```shell
+conda create -n senet python=3.7.5
+conda activate senet
+pip install -r requirements.txt
+```
+
+### 3.2 数据集预处理
+
+1.  获取原始数据集
+    
+    本模型推理项目使用 ILSVRC2012 数据集验证模型精度，请在 [ImageNet官网](http://image-net.org/) 自行下载ILSVRC2012数据集并解压，本模型将用到 ILSVRC2012_img_val.tar 验证集及 ILSVRC2012_devkit_t12.gz 中的val_label.txt数据标签。
     
     请按以下的目录结构存放数据：
     ```
@@ -78,52 +65,59 @@
         ├──ILSVRC2012_devkit_t12/
             ├──val_label.txt
     ```
-2. 数据预处理  
-    执行前处理脚本将原始数据集中的 JPEG 图片转换为模型输入需要的 bin 文件。
-    ```shell
+2. 数据预处理
+    ```python
     python3.7 Se_Resnext101_preprocess.py resnet /opt/npu/imageNet/val/ ./prep_dataset/
     ```
     参数说明：
     + resnet 该模型数据预处理方式同 ResNet 网络，所以此处设置为resnet。（脚本还支持inceptionv3和inceptionv4）
-    + /opt/npu/imagenet/val/ 原始测试图片 jpeg 所在目录的路径。
-    + ./prep_dataset/ 指定一个目录用于存放生成的二进制 bin 文件。
-    
-    运行成功后，每张图像对应生成一个二进制 bin 文件，存放于当前目录下的 prep_dataset 目录中。
-
-
-## 模型转换
-
-1. PyTroch 模型转 ONNX 模型  
-
-    step1: 下载pth权重文件  
-    由于开源仓未提供预训练 pth，所以本推理项目使用自己训练的 [pth 权重文件](https://ascend-pytorch-model-file.obs.cn-north-4.myhuaweicloud.com/%E9%AA%8C%E6%94%B6-%E8%AE%AD%E7%BB%83/cv/image_classification/SE-resnext101/state_dict.pth)，将其下载到当前目录。
+    + /opt/npu/imagenet/val/ 原始测试图片（.jpeg）所在目录的路径。
+    + ./prep_dataset/ 指定一个目录用于存放生成的二进制（.bin）文件。
+    
+    运行成功后，每个图像对应生成一个二进制文件，存放于当前目录下的 prep_dataset 目录中。
+
+
+### 3.3 模型转换
+
+
+#### 3.3.1 PyTroch 模型转 ONNX 模型
+
+1. 下载pth权重文件  
+    - pth权重：[SE-ResNext101预训练pth权重文件](https://ascend-pytorch-model-file.obs.cn-north-4.myhuaweicloud.com/%E9%AA%8C%E6%94%B6-%E8%AE%AD%E7%BB%83/cv/image_classification/SE-resnext101/state_dict.pth) 
+    - md5sum: 0C94EA7067268CB66D74001D8B01F7F8
     ```shell
     wget https://ascend-pytorch-model-file.obs.cn-north-4.myhuaweicloud.com/%E9%AA%8C%E6%94%B6-%E8%AE%AD%E7%BB%83/cv/image_classification/SE-resnext101/state_dict.pth
-    # md5sum: 0C94EA7067268CB66D74001D8B01F7F8
-    ```
-
-    step2: 生成 ONNX 模型并简化
+    ```
+
+2. 生成 ONNX 模型
     ```shell
     python3 Se_Resnext101_pth2onnx.py state_dict.pth se-resnext101.onnx
     ```
 
-    step3: ONNX模型简化 
+3. ONNX模型简化 
     ```shell
     python -m onnxsim se-resnext101.onnx se-resnext101-sim.onnx --overwrite-input-shape=16,3,224,224
     ```
-    参数说明
-    + --overwrite-input-shape：为输出的 ONNX 模型固定输入 shape
-    
-    运行成功后，当前目录下会生成最终的ONNX模型： se-resnext101-sim.onnx 文件。
-
-2. ONNX 模型转 OM 模型  
-
-    step1: 查看NPU芯片名称 ${chip_name}
-    ```shell
+    + 参数说明
+      + --overwrite-input-shape：输入数据的排布格式
+    
+    至此，当前目录下会生成最终的ONNX模型： se-resnext101-sim.onnx 文件。
+
+#### 3.3.2 ONNX 模型转 OM 模型
+
+1. 设置环境变量
+    ```shell
+    source /usr/local/Ascend/ascend-toolkit/set_env.sh
+    export LD_LIBRARY_PATH=${LD_LIBRARY_PATH}:/usr/local/Ascend/driver/lib64/driver
+    ```
+    说明：该脚本中环境变量仅供参考，请以实际安装路径配置环境变量。
+
+2. 查看芯片名称（${chip_name}）
+    ```
     npu-smi info
-    ```
-    例如该设备芯片名为 310P3，回显如下：
-    ```
+    # 该设备芯片名为Ascend310P3 （自行替换）
+    
+    回显如下：
     +-------------------+-----------------+------------------------------------------------------+
     | NPU     Name      | Health          | Power(W)     Temp(C)           Hugepages-Usage(page) |
     | Chip    Device    | Bus-Id          | AICore(%)    Memory-Usage(MB)                        |
@@ -136,13 +130,8 @@
     +===================+=================+======================================================+
     ```
 
-    step2: ONNX 模型转 OM 模型
-    ```shell
-    # 配置环境变量
-    source /usr/local/Ascend/ascend-toolkit/set_env.sh
-    export LD_LIBRARY_PATH=${LD_LIBRARY_PATH}:/usr/local/Ascend/driver/lib64/driver
-    
-    # 执行 ATC 进行模型转换
+3. ONNX 模型转 OM 模型
+    ```shell
     atc --framework=5 \
         --model=se-resnext101-sim.onnx \
         --output=se-resnext_bs16 \
@@ -151,56 +140,44 @@
         --log=error \
         --soc_version=Ascend${chip_name}
     ```
+    
    参数说明：
-    + --model：为ONNX模型文件。
-    + --framework：5代表ONNX模型。
-    + --output：输出的OM模型。
-    + --input_format：输入数据的排布格式。
-    + --input_shape：输入数据的shape。
-    + --log：日志级别。
-    + --soc_version：处理器型号。
-    
-    运行成功后，在当前目录下会生成OM模型: se-resnext_bs16.om
-
-
-## 推理验证
-
-1. 准备推理工具  
-
-    推理工具使用ais_infer，须自己拉取源码，打包并安装。
+   
+    - --model：为ONNX模型文件。
+    - --framework：5代表ONNX模型。
+    - --output：输出的OM模型。
+    - --input_format：输入数据的排布格式。
+    - --input_shape：输入数据的shape。
+    - --log：日志级别。
+    - --soc_version：处理器型号。
+
+### 3.4 离线推理
+
+
+#### 3.4.1 准备推理工具
+
++ 推理工具使用ais_infer，须自己拉取源码，打包并安装。
     ```shell
     # 指定CANN包的安装路径
     export CANN_PATH=/usr/local/Ascend/ascend-toolkit/latest
-
-    # 获取推理工具源码
+    # 获取源码
     git clone https://gitee.com/ascend/tools.git
     cd tools/ais-bench_workload/tool/ais_infer/backend/
-    
-    # 打包
+    # 打包，会在当前目录下生成 aclruntime-xxx.whl
     pip3 install --upgrade pip
-    pip3 wheel ./   # 会在当前目录下生成 aclruntime-xxx.whl，具体文件名因平台架构而异
-    
+    pip3 wheel ./
     # 安装
     pip3 install --force-reinstall aclruntime-xxx.whl
-
-    # 获取推理脚本
-    cd -
-    cp -r tools/ais-bench_workload/tool/ais_infer .
     ```
     参考：[ais_infer 推理工具使用文档](https://gitee.com/ascend/tools/tree/master/ais-bench_workload/tool/ais_infer#%E4%BB%8B%E7%BB%8D)
 
-2. 离线推理  
-
-    需进入 ais_infer.py 所在目录执行以下代码
-    ```shell
-    # 设置环境变量
-    source /usr/local/Ascend/ascend-toolkit/set_env.sh
-    export LD_LIBRARY_PATH=${LD_LIBRARY_PATH}:/usr/local/Ascend/driver/lib64/driver
-    
+#### 3.4.2 执行推理
+1. 需进入 ais_infer.py 所在目录执行以下代码
+    ```shell
     # 对预处理后的数据进行推理
     cd ais_infer
     mkdir ../result/
-    python3 ais_infer.py --model ../se-resnext_bs16.om --input ../prep_dataset/ --output ../result/ --outfmt TXT
+    python3 ais_infer.py --model ../se-resnext_bs16.om --input ../prep_dataset/ --output ../result/ --outfmt TXT --batchsize 16
     cd ..
     ```
     参数说明：
@@ -210,21 +187,27 @@
     + --outfmt：推理输出文件的格式
     
     运行成功后，在--output指定的目录下，会生成一个根据执行开始时间来命名的子目录，用于存放推理结果文件。
-  
-3. 精度验证  
-
-    执行后处理脚本，计算模型在 top1 到 top5 上的准确率。
+2. 推理结束后需回到推理前所在的工作目录
+
+
+#### 3.4.3  计算推理精度
+
+1. 后处理计算精度
     ```shell
     python3.7 Se_Resnext101_postprocess.py \
         result/2022xxxxx/ \
         /opt/npu/imageNet/val_label.txt \
         ./result.json
     ```
+    
     参数说明：
+    
     +  result/2022xxxxx/：生成推理结果所在路径。
-    +  /opt/npu/imageNet/val_label.txt：图片标签文件路径。
+    +  /opt/npu/imageNet/val_label.txt：标签数据路径。
     +  ./result.json：结果文件保存路径。
     
+2. 结果解读
+   
     运行成功后，在当前目录下找到 result.json 文件，其内容为 top1 到 top5 的分类正确率：
     ```json
     {
@@ -241,22 +224,18 @@
     }
     ```
 
-4. 性能验证  
-
-    对于性能的测试，需要注意以下三点：
+#### 3.4.4  获取推理性能
+
+1. 获取性能数据
+  
+    对于性能的测试，需要注意以下两点：
     + 测试前，请通过 npu-smi info  命令查看 NPU 设备状态，请务必在 NPU 设备空闲的状态下进行性能测试。
     + 为避免因测试持续时间太长而受到干扰，建议通过纯推理的方式进行性能测试。
-    + 使用吞吐率作为性能指标。
-
-    > 吞吐率（throughput）：模型在单位时间（1秒）内处理的数据样本数。
-    
-    执行纯推理：
-    ```shell
-    cd ais_infer
-    python3 ais_infer.py --model ../se-resnext_bs16.om --batchsize 16 --loop 100
-    cd ..
-    ```
-
+    
+    纯推理命令：
+    ```shell
+    python3 ais_infer.py --model ./se-resnext_bs16.om --batchsize 16 --loop 100
+    ```
     执行完纯推理命令，程序会打印出跟性能先关的指标：
     ```log
     [INFO] -----------------Performance Summary------------------
@@ -266,14 +245,19 @@
     [INFO] throughput 1000*batchsize(16)/NPU_compute_time.mean(21.94005001068115): 729.2599603105127
     [INFO] ------------------------------------------------------
     ```
+
+2. 计算性能
+
+    使用吞吐率作为性能指标。
+    > 吞吐率（throughput）： 模型在单位时间（1秒）内处理的数据样本数。
     
     计算吞吐率：
     + 执行纯推理时若指定了 batchsize，则找到以关键字 **[INFO] throughput** 开头的一行，行尾的数字即为 OM 模型的吞吐率，本例中的吞吐率为 729.2599603105127
     + 若没有指定 batchsize，则可以通过 **NPU_compute_time** 中的 **mean** 来计算：
     $$throughput =\frac{batchsize}{mean} * 1000 =729.26(fps)$$
 
-----
-# 精度&性能
+
+## 4 精度与性能对比
 
 1. 精度对比
 
@@ -291,7 +275,7 @@
     <td>1</td>
     <td rowspan="2">78.24%</td>
     <td rowspan="2"><a href="https://github.com/open-mmlab/mmclassification/tree/master/configs/seresnet">78.26%</a></td>
-    <td rowspan="2"> $$ \frac {|0.7824-0.7826|} {0.7826}= 0.0003$$ </td>
+    <td rowspan="2"> $$ \frac {|78.24-78.26|} {78.26}= 0.0003$$ </td>
     </tr>
     <tr>
     <td>16</td>
@@ -300,148 +284,6 @@
 
 2. 性能对比
   
-<<<<<<< HEAD
- **模型转换要点：**  
->转换完毕后需要onnx-sim进行优化。 
-```
-python -m onnxsim xxx.onnx xxx-sim.onnx --dynamic-input-shape --input-shape"16,3,224,224"
-```
-
-### 3.2 onnx转om模型
-
-1.设置环境变量
-```
-source /usr/local/Ascend/ascend-toolkit/set_env.sh
-```
-2.使用atc将onnx模型转换为om模型文件，工具使用方法可以参考[CANN V100R020C10 开发辅助工具指南 (推理) 01](https://support.huawei.com/enterprise/zh/doc/EDOC1100164868?idPath=23710424%7C251366513%7C22892968%7C251168373)
-```
-atc --framework=5 --model=se-resnext101.onnx --output=se-resnext_bs16 --input_format=NCHW --input_shape="image:16,3,224,224" --log=debug --soc_version=Ascend310
-```
-
-## 4 数据集预处理
-
--   **[数据集获取](#41-数据集获取)**  
-
--   **[数据集预处理](#42-数据集预处理)**  
-
--   **[生成数据集信息文件](#43-生成数据集信息文件)**  
-
-### 4.1 数据集获取
-数据集获取参考使用mmclassification的[数据获取方式](https://mmclassification.readthedocs.io/zh_CN/latest/getting_started.html)
-
-### 4.2 数据集预处理
-1.预处理脚本imagenet_torch_preprocess.py
-
-2.执行预处理脚本，生成数据集预处理后的bin文件
-```
-python3.7 imagenet_torch_preprocess.py resnet /opt/npu/imagenet/val ./prep_dataset
-```
-### 4.3 生成数据集信息文件
-1.生成数据集信息文件脚本gen_dataset_info.py
-
-2.执行生成数据集信息脚本，生成数据集信息文件
-```
-python3.7 gen_dataset_info.py bin ./prep_dataset ./se_resnext_prep_bin.info 224 224
-```
-第一个参数为模型输入的类型，第二个参数为生成的bin文件路径，第三个为输出的info文件，后面为宽高信息
-## 5 离线推理
-
--   **[benchmark工具概述](#51-benchmark工具概述)**  
-
--   **[离线推理](#52-离线推理)**  
-
-### 5.1 benchmark工具概述
-
-benchmark工具为华为自研的模型推理工具，支持多种模型的离线推理，能够迅速统计出模型在Ascend310上的性能，支持真实数据和纯推理两种模式，配合后处理脚本，可以实现诸多模型的端到端过程，获取工具及使用方法可以参考CANN V100R020C10 推理benchmark工具用户指南 01
-### 5.2 离线推理
-1.设置环境变量
-```
-source /usr/local/Ascend/ascend-toolkit/set_env.sh
-```
-2.执行离线推理
-```
-./benchmark.x86_64 -model_type=vision -device_id=0 -batch_size=16 -om_path=se-resnext_bs16.om -input_text_path=./se_resnext_prep_bin.info -input_width=224 -input_height=224 -output_binary=False -useDvpp=False
-```
-输出结果默认保存在当前目录result/dumpOutput_device{0}，模型只有一个名为class的输出，shape为bs * 1000，数据类型为FP32，对应1000个分类的预测结果，每个输入对应的输出对应一个_x.bin文件。
-
-## 6 精度对比
-
--   **[离线推理精度](#61-离线推理精度)**  
--   **[开源精度](#62-开源精度)**  
--   **[精度对比](#63-精度对比)**  
-
-### 6.1 离线推理精度统计
-
-后处理统计TopN精度
-
-调用imagenet_acc_eval.py脚本推理结果与label比对，可以获得Accuracy Top5数据，结果保存在result.json中。
-```
-python3.7 imagenet_acc_eval.py result/dumpOutput_device0/ /root/datasets/imagenet/val_label.txt ./ result.json
-```
-第一个为benchmark输出目录，第二个为数据集配套标签，第三个是生成文件的保存目录，第四个是生成的文件名。  
-查看输出结果：
-```
-{"title": "Overall statistical evaluation", "value": [{"key": "Number of images", "value": "50000"}, {"key": "Number of classes", "value": "1000"}, {"key": "Top1 accuracy", "value": "78.22%"}, {"key": "Top2 accuracy", "value": "87.99%"}, {"key": "Top3 accuracy", "value": "91.32%"}, {"key": "Top4 accuracy", "value": "93.13%"}, {"key": "Top5 accuracy", "value": "94.23%"}]}
-```
-经过对bs1与bs16的om测试，本模型batch1的精度与batch16的精度没有差别，精度数据均如上。    
-
-### 6.2 开源精度
-[pretrainedmodels代码仓参考精度](https://github.com/open-mmlab/mmclassification/blob/master/configs/_base_/models/seresnext101_32x4d.py)
-```
-Model               Acc@1    
-SE-ResNext101        78.26%   
-```
-### 6.3 精度对比
-将得到的om离线模型推理TopN精度与该模型github代码仓上公布的精度对比，精度下降在1%范围之内，故精度达标。  
- **精度调试：**    
->没有遇到精度不达标的问题，故不需要进行精度调试  
-
-## 7 性能对比
-
--   **[npu性能数据](#71-npu性能数据)**  
- 
-
-### 7.1 npu性能数据
-benchmark工具在整个数据集上推理时也会统计性能数据，但是推理整个数据集较慢，如果这么测性能那么整个推理期间需要确保独占device，使用npu-smi info可以查看device是否空闲。也可以使用benchmark纯推理功能测得性能数据，但是由于随机数不能模拟数据分布，纯推理功能测的有些模型性能数据可能不太准，benchmark纯推理功能测性能仅为快速获取大概的性能数据以便调试优化使用，可初步确认benchmark工具在整个数据集上推理时由于device也被其它推理任务使用了导致的性能不准的问题。模型的性能以使用benchmark工具在整个数据集上推理得到bs1与bs16的性能数据为准，对于使用benchmark工具测试的batch1，4，8，16的性能数据在README.md中如下作记录即可。  
-1.benchmark工具在整个数据集上推理获得性能数据  
-batch1的性能：  
-```
-[e2e] throughputRate: 84.634, latency: 590779
-[data read] throughputRate: 89.6669，moduleLatency: 11.1524
-[preprocess] throughputRate: 89.4508，moduleLatency: 11.1793
-[infer] throughputRate: 84.8679，Interface throughputRate: 101.129，moduleLatency: 11.218
-[post] throughputRate: 84.8678，moduleLatency: 11.783
-```
-batch1 310单卡吞吐率：101.129x4=404.516fps
-batch4性能：
-```
-[e2e] throughputRate: 109.03, latency: 462833
-[data read] throughputRate: 114.301，moduleLatency: 8.74884
-[preprocess] throughputRate: 114.147，moduleLatency: 8.76062
-[infer] throughputRate: 108.318，Interface throughputRate: 143.902，moduleLatency: 8.42791
-[post] throughputRate: 27.0794，moduleLatency: 36.9285
-```
-batch4 310单卡吞吐率：143.902x4=575.608fps  
-batch8性能：
-```
-[e2e] throughputRate: 119.665, latency: 417833
-[data read] throughputRate: 125.594，moduleLatency: 7.96214
-[preprocess] throughputRate: 125.377， moduleLatency: 7.97596
-[infer] throughputRate: 119.918，Interface th roughputRate: 162.018，moduleLatency: 7.59886
-[post] throughputRate: 14.9895,moduleLatency: 66.7133
-```
-batch8 310单卡吞吐率：162.018x4=648.072fps  
-
-batch16的性能：  
-```
-[e2e] throughputRate: 124.755,latency:400786
-[data read] throughputRate: 132.235，moduleLatency: 7.56228
-[preprocess] throughputRate: 132.031，moduleLatency: 7.57397
-[infer] th roughputRate: 125.239，Interface throughputRate: 175.502，moduleLatency: 7.09984
-[post] throughputRate: 7.82716,moduleLatency: 127.76
-```
-batch16 310单卡吞吐率：175.502x4=702.008fps
-=======
     在 310P 设备上，当 batchsize 为 4 时模型性能最优，达 903.506 fps.
     | batchsize | 310性能 | T4性能 | 310P性能 | 310P/310 | 310P/T4 |
     | ---- | ---- | ---- | ---- | ---- | ---- |
@@ -452,4 +294,3 @@
     | 32 | 222.117 fps | 771.672 fps | 419.361 fps | 1.888倍 | 0.543倍 |
     | 64 | 223.843 fps | 789.784 fps | 603.140 fps | 2.694倍 | 0.764倍 |
     | 性能最优bs | 225.180 fps | 789.784 fps |903.506fps | 4.012倍 | 1.144倍 |
->>>>>>> 1ea4c8a1
