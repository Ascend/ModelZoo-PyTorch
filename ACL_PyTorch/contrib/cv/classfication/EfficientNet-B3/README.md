# EfficientNet-B3模型PyTorch离线推理指导


- [概述](#ZH-CN_TOPIC_0000001172161501)
   - [输入输出数据](#section540883920406)

- [推理环境准备](#ZH-CN_TOPIC_0000001126281702)

- [快速上手](#ZH-CN_TOPIC_0000001126281700)

  - [获取源码](#section4622531142816)
  - [准备数据集](#section183221994411)
  - [模型推理](#section741711594517)

- [模型推理性能&精度](#ZH-CN_TOPIC_0000001172201573)





# 概述<a name="ZH-CN_TOPIC_0000001172161501"></a>

EfficientNet-B3是一种卷积神经网络，该网络是在EfficientNet-B0的基础上，利用NAS搜索技术，对输入分辨率Resolution、网络深度Layers、网络宽度Channels三者进行综合调整的结果。

- 参考实现：

  ```
  url=https://github.com/rwightman/pytorch-image-models
  ```


## 输入输出数据<a name="section540883920406"></a>

- 输入数据

  | 输入数据 | 数据类型 | 大小                      | 数据排布格式 |
  | -------- | -------- | ------------------------- | ------------ |
  | input    | FLOAT32 | batchsize x 3 x 300 x 300 | NCHW         |


- 输出数据

  | 输出数据 | 数据类型 | 大小  | 数据排布格式 |
  | -------- | --------|  ------ | ------------ |
  | output  | FLOAT32  |  batchsize x 1000   | ND           |


# 推理环境准备\[所有版本\]<a name="ZH-CN_TOPIC_0000001126281702"></a>

- 该模型需要以下插件与驱动

  **表 1**  版本配套表

  | 配套                                                         | 版本    | 环境准备指导                                                 |
  | ------------------------------------------------------------ | ------- | ------------------------------------------------------------ |
  | 固件与驱动                                                   | 22.0.2  | [Pytorch框架推理环境准备](https://www.hiascend.com/document/detail/zh/ModelZoo/pytorchframework/pies) |
  | CANN                                                         | 5.1.RC2 | [CANN推理架构准备](https://www/hiascend.com/software/cann/commercial) |
  | Python                                                       | 3.7.5   | 创建anaconda环境时指定python版本即可，conda create -n ${your_env_name} python==3.7.5 |
  | PyTorch                                                      | 1.11.0   | -                                                            |
  | 说明：Atlas 300I Duo 推理卡请以CANN版本选择实际固件与驱动版本。 | \       | \                                                            |                                                          |

# 快速上手<a name="ZH-CN_TOPIC_0000001126281700"></a>

## 获取源码<a name="section4622531142816"></a>

1. 获取源码。

   ```
   git clone https://github.com/facebookresearch/pycls
   cd pycls  
   git reset f20820e01eef7b9a47b77f13464e3e77c44d5e1f --hard  
   cd ..
   ```

2. 安装依赖。

   ```
   pip3 install -r requirements.txt
   ```


## 准备数据集<a name="section183221994411"></a>

1. 获取原始数据集。（解压命令参考tar –xvf  \*.tar与 unzip \*.zip）
   
    该模型使用[ImageNet官网](http://www.image-net.org)的5万张验证集进行测试，以ILSVRC2012为例，上传数据集到服务器任意目录并解压。本模型将使用到ILSVRC2012_img_val.tar验证集及ILSVRC2012_devkit_t12.gz中的val_label.txt数据标签。
    
       ├── ImageNet
         ├── ILSVRC2012_img_val
         ├── val_label.txt

2. 数据预处理。

   数据预处理将原始数据集（.jpeg）转换为模型输入的二进制文件（.bin）。

   执行imagenet_torch_preprocess.py脚本，完成预处理。

    ```
   python3.7 imagenet_torch_preprocess.py efficientnetB3 ./dataset/ImageNet/ILSVRC2012_img_val ./prep_dataset
    ```

     - 参数说明：
       - efficientnetB3：默认输入。
       - ./dataset/ImageNet/ILSVRC2012_img_val：为验证集路径。
       - ./prep_dataset：为预处理后生成的二进制文件的存储路径。

## 模型推理<a name="section741711594517"></a>

1. 模型转换。

   使用PyTorch将模型权重文件.pth转换为.onnx文件，再使用ATC工具将.onnx文件转为离线推理模型文件.om文件。

   1. 获取权重文件。
   
         ```
         wget https://ascend-repo-modelzoo.obs.cn-east-2.myhuaweicloud.com/model/1_PyTorch_PTH/EfficientNet-B3/PTH/EN-B3_dds_8gpu.pyth
         ```

   2. 导出onnx文件。

      1. 使用efficientnetB3_pth2onnx.py导出onnx文件。

         运行efficientnetB3_pth2onnx.py脚本。

         ```
         python3.7 efficientnetB3_pth2onnx.py EN-B3_dds_8gpu.pyth ./pycls/configs/dds_baselines/effnet/EN-B3_dds_8gpu.yaml efficientnetB3.onnx
         ```

         获得efficientnetB3.onnx文件。
      
      2. 优化ONNX文件。

         ```
         python3.7 -m onnxsim --overwrite-input-shape="image:16,3,300,300" ./EfficientB3.onnx efficientB3_bs16_onnxsim.onnx
         ```

         获得efficientB3_bs16_onnxsim.onnx文件。

   3. 使用ATC工具将ONNX模型转OM模型。

      1. 配置环境变量。

         ```
         source /usr/local/Ascend/ascend-toolkit/set_env.sh
         ```

      2. 执行命令查看芯片名称（$\{chip\_name\}）。

         ```
         npu-smi info
         #该设备芯片名为Ascend310P3 （自行替换）
         回显如下：
         +-------------------+-----------------+------------------------------------------------------+
         | NPU     Name      | Health          | Power(W)     Temp(C)           Hugepages-Usage(page) |
         | Chip    Device    | Bus-Id          | AICore(%)    Memory-Usage(MB)                        |
         +===================+=================+======================================================+
         | 0       310P3     | OK              | 15.8         42                0    / 0              |
         | 0       0         | 0000:82:00.0    | 0            1074 / 21534                            |
         +===================+=================+======================================================+
         | 1       310P3     | OK              | 15.4         43                0    / 0              |
         | 0       1         | 0000:89:00.0    | 0            1070 / 21534                            |
         +===================+=================+======================================================+
         ```

      3. 执行ATC命令。
         ```
         atc --framework=5 --model=./efficientB3_bs16_onnxsim.onnx --input_format=NCHW --input_shape="image:16,3,300,300" --output=efficientnetB3_bs16 --log=debug --soc_version=Ascend${chip_name}  
         ```

         - 参数说明：
           -   --framework：5代表ONNX模型。
           -   --model：为ONNX模型文件。
           -   --input\_format：输入数据的格式。
           -   --input\_shape：输入数据的shape。
           -   --output：输出的OM模型。           
           -   --log：日志级别。
           -   --soc\_version：处理器型号。

           运行成功后生成<u>***efficientnetB3_bs16.om***</u>模型文件。



2. 开始推理验证。

<<<<<<< HEAD
   1.  使用ais-infer工具进行推理。

         ais-infer工具获取及使用方式请点击查看[[ais_infer 推理工具使用文档](https://gitee.com/ascend/tools/tree/master/ais-bench_workload/tool/ais_infer)]
=======
   a.  安装ais_bench推理工具。
>>>>>>> 619a5eb6

      请访问[ais_bench推理工具](https://gitee.com/ascend/tools/tree/master/ais-bench_workload/tool/ais_bench)代码仓，根据readme文档进行工具安装。  

   2.  执行推理。

<<<<<<< HEAD
         ```
         source /usr/local/Ascend/ascend-toolkit/set_env.sh
         python3.7 -m ais_bench --model ./efficientnetB3_bs16.om --input ./prep_dataset  --output ./result_bs16 --outfmt TXT   
         ```
=======
   ```
   python3.7 -m ais_bench  --model ./efficientnetB3_bs1.om --input ./prep_dataset  --output ./result_bs1 --outfmt TXT   
   ```
>>>>>>> 619a5eb6

         - 参数说明：

            - --model：om文件路径。
            - --input：模型需要的输入(预处理后的生成文件)。
            - --output：为推理数据输出路径。
            - --outfmt：输出数据的格式，可取值“NPY”、“BIN”、“TXT”，精度验证需要TXT格式。  

               推理后的输出在output参数对应路径的文件result_bs16里,推理结果保存在sumary.json里，便于汇总统计。


   3.  精度验证。

         调用脚本与数据集标签val\_label.txt比对，可以获得Accuracy数据，结果保存在result.json中。

         ```   
         cd result_bs16
         rm -r sumary.json
         cd ..
         python3.7 imagenet_acc_eval.py ./result_bs16 ./val_label.txt ./ result.json
         ```   
         - 参数说明
            - ./result_bs16：为生成推理结果所在路径 
            - ./datasets/imagenet/val_label.txt：为标签数据 
            - result.json：为生成结果文件


   4.  性能验证。

<<<<<<< HEAD
         可使用ais_infer推理工具的纯推理模式验证不同batch_size的om模型的性能，参考命令如下：

         ```
         python3.7 -m ais_bench --model=efficientnetB3_bs16.om
         ```
=======
可使用ais_bench推理工具的纯推理模式验证不同batch_size的om模型的性能，参考命令如下：

```
python3.7 -m ais_bench --model=${om_model_path} --loop=20 --batchsize=${batch_size}
```
>>>>>>> 619a5eb6


# 模型推理性能&精度<a name="ZH-CN_TOPIC_0000001172201573"></a>

调用ACL接口推理计算，性能参考下列数据。

| 芯片型号 | Batch Size | 数据集|  精度TOP1 | 精度TOP5 | 性能|
| --------- | ----| ----------| ------     |---------|---------|
| 310P3 |  1       | ImageNet |   76.25     |   92.56  |   482.63      |
| 310P3 |  4       | ImageNet |   76.25     |   92.56  |    571.51      |
| 310P3 |  8       | ImageNet |   76.25     |   92.56  |  579.54     |
| 310P3 |  16       | ImageNet |   76.25     |   92.56  |   666.00      |
| 310P3 |  32       | ImageNet |   76.25     |   92.56  |   555.33      |
| 310P3 |  64       | ImageNet |   76.25     |   92.56  |   556.82      |<|MERGE_RESOLUTION|>--- conflicted
+++ resolved
@@ -182,28 +182,18 @@
 
 2. 开始推理验证。
 
-<<<<<<< HEAD
    1.  使用ais-infer工具进行推理。
 
          ais-infer工具获取及使用方式请点击查看[[ais_infer 推理工具使用文档](https://gitee.com/ascend/tools/tree/master/ais-bench_workload/tool/ais_infer)]
-=======
-   a.  安装ais_bench推理工具。
->>>>>>> 619a5eb6
 
       请访问[ais_bench推理工具](https://gitee.com/ascend/tools/tree/master/ais-bench_workload/tool/ais_bench)代码仓，根据readme文档进行工具安装。  
 
    2.  执行推理。
 
-<<<<<<< HEAD
          ```
          source /usr/local/Ascend/ascend-toolkit/set_env.sh
          python3.7 -m ais_bench --model ./efficientnetB3_bs16.om --input ./prep_dataset  --output ./result_bs16 --outfmt TXT   
          ```
-=======
-   ```
-   python3.7 -m ais_bench  --model ./efficientnetB3_bs1.om --input ./prep_dataset  --output ./result_bs1 --outfmt TXT   
-   ```
->>>>>>> 619a5eb6
 
          - 参数说明：
 
@@ -233,19 +223,11 @@
 
    4.  性能验证。
 
-<<<<<<< HEAD
          可使用ais_infer推理工具的纯推理模式验证不同batch_size的om模型的性能，参考命令如下：
 
          ```
          python3.7 -m ais_bench --model=efficientnetB3_bs16.om
          ```
-=======
-可使用ais_bench推理工具的纯推理模式验证不同batch_size的om模型的性能，参考命令如下：
-
-```
-python3.7 -m ais_bench --model=${om_model_path} --loop=20 --batchsize=${batch_size}
-```
->>>>>>> 619a5eb6
 
 
 # 模型推理性能&精度<a name="ZH-CN_TOPIC_0000001172201573"></a>
