# sMLP模型-推理指导

- [sMLP模型-推理指导](#smlp模型-推理指导)
- [概述](#概述)
- [推理环境](#推理环境)
- [快速上手](#快速上手)
  - [获取源码](#获取源码)
  - [准备数据集](#准备数据集)
  - [模型转换](#模型转换)
  - [推理验证](#推理验证)
- [精度\&性能](#精度性能)


----
# 概述

随着 Transformer 在计算机视觉领域内雨后春笋般地涌现，作者探讨了 Transformer 的核心 Self-Attention 是否为在图像识别领域取得优异表现的关键因素。为此，作者基于现有的 MLP-based 视觉模型构建了 sMLPNet 无注意力网络。具体来说，作者将用于 token 混合的 MLP 模块替换为新颖的稀疏 MLP (sMLP) 模块。对于二维图像 token，sMLP 沿横向或纵向应用一维 MLP，参数在行或列之间共享。通过稀疏连接和权重共享，sMLP 模块显著降低了模型参数量和计算复杂度，避免了常见于 MLP 这一类模型的过拟合问题。在 ImageNet-1K 数据集上进行训练，仅有 24M 参数量的 sMLPNet，其 top-1 准确率高达 81.9%，表现优于大多数同规模的 CNN 和视觉 Transformer。当参数扩展到 66M 时，sMLPNet 的 top-1 准确率提升至 83.4%，与当前表现最优的 Swin Transformer 相当。sMLPNet 的成功表明 Self-Attention 不一定是计算机视觉领域内的灵丹妙药。

- 论文  
    [Sparse MLP for Image Recognition: Is Self-Attention Really Necessary?](https://arxiv.org/abs/2109.05422)  
    [Chuanxin Tang](https://arxiv.org/search/cs?searchtype=author&query=Tang%2C+C), [Yucheng Zhao](https://arxiv.org/search/cs?searchtype=author&query=Zhao%2C+Y), [Guangting Wang](https://arxiv.org/search/cs?searchtype=author&query=Wang%2C+G), [Chong Luo](https://arxiv.org/search/cs?searchtype=author&query=Luo%2C+C), [Wenxuan Xie](https://arxiv.org/search/cs?searchtype=author&query=Xie%2C+W), [Wenjun Zeng](https://arxiv.org/search/cs?searchtype=author&query=Zeng%2C+W)

- 参考实现：

    ```
    url = https://github.com/microsoft/SPACH.git
    branch = main
    commit_id = b11b098970978677b7d33cc3424970152462032d
    model_name = sMLPNet-T
    ```

- 输入数据

    | 输入数据 | 数据类型 | 数据排布格式 | 大小          |
    | -------- | -------- | ---------- | ------------ |
    | input    | RGB_FP32 | NCHW       | batchsize x 3 x 224 x 224 |


- 输出数据

    | 输出数据 | 数据类型 | 数据排布格式 | 大小       |
    | ------- | -------- | ---------- | ---------- |
    | output  | FLOAT32  | ND         | batchsize x 1000|


----
# 推理环境

- 该模型离线推理使用 Atlas 300I Pro 推理卡，推理所需配套的软件如下：

    | 配套      | 版本    | 环境准备指导 |
    | --------- | ------- | ---------- |
    | firmware | 1.82.22.2.220 | [Pytorch框架推理环境准备](https://www.hiascend.com/document/detail/zh/ModelZoo/pytorchframework/pies) |
    | driver | 22.0.2  | [Pytorch框架推理环境准备](https://www.hiascend.com/document/detail/zh/ModelZoo/pytorchframework/pies) |
    | CANN      | 5.1.RC2 | [Pytorch框架推理环境准备](https://www.hiascend.com/document/detail/zh/ModelZoo/pytorchframework/pies) |
    | Python    | 3.7.5   | -          |
    | PyTorch   | 1.5.0   | -          |
    

----
# 快速上手

## 获取源码

1. 获取源码
    ```shell
    git clone https://github.com/microsoft/SPACH.git
    cd SPACH
    git checkout main
    git reset b11b098970978677b7d33cc3424970152462032d --hard
    ```
    说明：本仓代码会引用源码仓代码，需要在源码仓SPACH目录下执行前后处理与转ONNX的脚本。

2. 安装依赖

    ```shell
    conda create -n spach python=3.7.5
    conda activate spach
    pip3 install -r requirements.txt
    ```

## 准备数据集

1. 获取原始数据集
    本离线推理项目使用 ILSVRC2012 数据集（ImageNet-1k）的验证集进行精度验证。从 [http://image-net.org/](http://image-net.org/) 下载数据集并解压， val 目录结构遵循 [torchvision.datasets.ImageFolder](https://gitee.com/link?target=https%3A%2F%2Fpytorch.org%2Fvision%2Fstable%2Fgenerated%2Ftorchvision.datasets.ImageFolder.html%23torchvision.datasets.ImageFolder) 的标准格式：
    ```
    /path/to/imagenet/
    ├──val/
    │  ├── n01440764
    │  │   ├── ILSVRC2012_val_00000293.JPEG
    │  │   ├── ILSVRC2012_val_00002138.JPEG
    │  │   ├── ...
    │  ├── ...
    ```

2. 数据预处理

   源码仓目录下执行数据预处理脚本，将原始数据集中的 JPEG 图片转换为模型输入需要的 bin 文件。
    ```shell
    python3.7 smlp_preprocess.py --save_dir ./imagenet-val-bin --data_root /opt/npu/imagenet/
    ```
    参数说明：  
    + --data_root: 数据集路径  
    + --save_dir: 存放预处理生成的 bin 文件的目录路径  

    运行成功后，每张原始 JPEG 图片对应生成一个二进制 bin 文件，存放于源码仓目录下的 imagenet-val-bin 目录内。


## 模型转换

使用 PyTorch 将模型权重文件（.pth）转换为 ONNX 模型（.onnx），再使用 ATC 工具将 ONNX 模型转为离线推理模型（.om）。

1. 获取权重文件  
    由于开源仓未提供预训练 pth，所以本推理项目使用自己训练的 [pth 权重文件](https://ascend-pytorch-model-file.obs.cn-north-4.myhuaweicloud.com/%E9%AA%8C%E6%94%B6-%E6%8E%A8%E7%90%86/cv/classfication/sMLP/smlp_t.pth)，将其下载到开源仓目录下。
    ```shell
    wget https://ascend-pytorch-model-file.obs.cn-north-4.myhuaweicloud.com/%E9%AA%8C%E6%94%B6-%E6%8E%A8%E7%90%86/cv/classfication/sMLP/smlp_t.pth
    ```

2. 导出ONNX文件

    在开源仓目录下执行前处理脚本加载权重文件（.pth）并将其转换为 ONNX 模型
    ```shell
    python smlp_pth2onnx.py --model_name smlpnet_tiny  --pth_path ./smlp_t.pth --onnx_path ./sMLPNet-T.onnx --opset_version 11
    ```
    参数说明：
    + --model_name: 模型名称
    + --pth_path: PyTorh预训练权重文件路径
    + --onnx_path: ONNX模型路径
    + --opset_version: ONNX算子集版本，默认11

    运行成功后，在开源仓目录下将生成 sMLPNet-T.onnx 文件。

3. 使用ATC工具将ONNX模型转OM模型。
    
    step1: 查看NPU芯片名称（$\{chip\_name\}）

    ```shell
    npu-smi info
    ```
    例如该设备芯片名为 310P3，回显如下：
    ```
    +-------------------+-----------------+------------------------------------------------------+
    | NPU     Name      | Health          | Power(W)     Temp(C)           Hugepages-Usage(page) |
    | Chip    Device    | Bus-Id          | AICore(%)    Memory-Usage(MB)                        |
    +===================+=================+======================================================+
    | 0       310P3     | OK              | 15.8         42                0    / 0              |
    | 0       0         | 0000:82:00.0    | 0            1074 / 21534                            |
    +===================+=================+======================================================+
    | 1       310P3     | OK              | 15.4         43                0    / 0              |
    | 0       1         | 0000:89:00.0    | 0            1070 / 21534                            |
    +===================+=================+======================================================+
    ```
    step2: ONNX模型转OM模型  
    在开源仓目录下执行以下命令，将 ONNX 模型转为 OM 模型

    ```shell
    # 配置环境变量
    source /usr/local/Ascend/ascend-toolkit/set_env.sh
    
    # 执行 ATC 进行模型转换
    atc --framework=5 \
        --model=sMLPNet-T.onnx \
        --output=sMLPNet-T-batch8-high \
        --input_format=NCHW \
        --input_shape="input:8,3,224,224" \
        --log=error \
        --soc_version=Ascend${chip_name} \
        --op_precision_mode=op_precision.ini
    ```
    atc 命令参数说明：  
    + --framework: 5代表ONNX模型。  
    + --model: ONNX模型路径。  
    + --input_format: 输入数据的排布格式。  
    + --input_shape: 输入数据的shape。  
    + --output: 输出的OM模型的保存路径。  
    + --log: 日志级别。  
    + --soc_version: 处理器型号。  
    + --op_precision_mode: 选择算子的实现模式：高性能/高精度。

    运行成功后生成 sMLPNet-T-batch8-high.om 模型文件。


## 推理验证

1. 准备推理工具

    推理工具使用ais_bench，须自己拉取源码，打包并安装。
    ```shell
    # 指定CANN包的安装路径
    export CANN_PATH=/usr/local/Ascend/ascend-toolkit/latest
<<<<<<< HEAD
    ```
    请访问[ais_bench推理工具](https://gitee.com/ascend/tools/tree/master/ais-bench_workload/tool/ais_infer)代码仓，根据readme文档进行工具安装。  
=======
    请点击本链接进行安装ais_bench推理工具，以及查看具体使用方法(https://gitee.com/ascend/tools/tree/master/ais-bench_workload/tool/ais_infer)  
>>>>>>> 876be479

2. 离线推理

    进入 ais_infer.py 所在目录并执行以下命令对预处理数据推理，将推理结果保存在开源仓目录下。
    ```shell
    # 设置环境变量
    source /usr/local/Ascend/ascend-toolkit/set_env.sh

    # 创建目录存放推理结果
    mkdir </path/to>/SPACH/infer_results/

    # 执行推理
    python -m ais_bench  \
        --model </path/to>/SPACH/sMLPNet-T-batch8-high.om \
        --input </path/to>/SPACH/imagenet-val-bin \
        --output </path/to>/SPACH/infer_results/ \
        --outfmt NPY \
        -–batchsize 8
    ```
    ais_bench 参数说明:
    + --model: OM模型路径
    + --input: 存放预处理bin文件的目录路径
    + --output: 存放推理结果的目录路径
    + --outfmt: 推理输出文件的格式
    + -–batchsize: 批处理大小

    运行成功后，在--output指定的目录下，会生成一个根据执行开始时间来命名的子目录，用于存放推理结果文件。

3. 精度验证

    推理结束后，回到开源仓目录，执行后处理脚本计算模型在 Top@1 与 Top@5 上的准确率。
    ```shell
    python smlp_postproces.py --infer_result_dir SPACH/infer_results/2022_07_09-18_05_40/
    ```
    参数说明:
    + --infer_result_dir: 存放推理结果的目录路径。例如本例中为SPACH/infer_results/2022_07_09-18_05_40/

    输出如下：
    ```
    acc@1:0.8125, acc@5:0.9549
    ```    

4. 性能验证

    进入 ais_infer.py 所在目录，纯推理100次，然后通过日志获取模型的性能指标。
    ```shell
    cd ais_infer/
    mkdir tmp_out   # 提前创建临时目录用于存放纯推理输出
    python3.7 -m ais_bench --model /path/to/model --output ./tmp_out --outfmt BIN  --batchsize ${bs} --loop 100
    rm -r tmp_out   # 删除临时目录
    ```
    说明：
    1. **性能测试前使用`npu-smi info`命令查看 NPU 设备的状态，确认空闲后再进行测试。否则测出来性能会低于模型真实性能。**
    2. 运行结束后，日志中 **Performance Summary** 一栏会记录性能相关指标，找到以关键字 **throughput** 开头的一行，行尾的数字即为 OM 模型的吞吐率。


----
# 精度&性能

1. OM 离线推理的 top1 准确率为 **81.25%**，与开源仓上公布的 top1 准确率相比，精度下降在 1% 以内。

    | NPU实测精度     | 开源仓精度      | 相对误差       |
    | -------------- | -------------- | -------------- |
    | acc@1 = 81.25% | [acc@1 = 81.9%](https://github.com/microsoft/SPACH#main-results-on-imagenet-with-pretrained-models) | 0.79% |

2. 在 310P 设备上，当 batchsize 为 **8** 时模型性能最优，吞吐率达 **298.7** fps，是T4设备最优性能的 0.81 倍。

    | batchsize | 310P性能 | T4性能 | 310P/T4 |
    | --------- | -------- | ------ | ------ |
    | 1         | 171.6    | 177.7  | 0.97   |
    | 4         | 273.5    | 341.5  | 0.80   |
    | 8         | 298.7    | 359.0  | 0.83   |
    | 16        | 290.0    | 363.7  | 0.80   |
    | 32        | 273.0    | 371.0  | 0.74   |
    | 64        | 257.5    | 359.1  | 0.72   |
    | 性能最优bs | 298.7    | 371.0  | 0.81   |
    
    注：已通过性能评审。

<|MERGE_RESOLUTION|>--- conflicted
+++ resolved
@@ -1,275 +1,267 @@
-# sMLP模型-推理指导
-
-- [sMLP模型-推理指导](#smlp模型-推理指导)
-- [概述](#概述)
-- [推理环境](#推理环境)
-- [快速上手](#快速上手)
-  - [获取源码](#获取源码)
-  - [准备数据集](#准备数据集)
-  - [模型转换](#模型转换)
-  - [推理验证](#推理验证)
-- [精度\&性能](#精度性能)
-
-
-----
-# 概述
-
-随着 Transformer 在计算机视觉领域内雨后春笋般地涌现，作者探讨了 Transformer 的核心 Self-Attention 是否为在图像识别领域取得优异表现的关键因素。为此，作者基于现有的 MLP-based 视觉模型构建了 sMLPNet 无注意力网络。具体来说，作者将用于 token 混合的 MLP 模块替换为新颖的稀疏 MLP (sMLP) 模块。对于二维图像 token，sMLP 沿横向或纵向应用一维 MLP，参数在行或列之间共享。通过稀疏连接和权重共享，sMLP 模块显著降低了模型参数量和计算复杂度，避免了常见于 MLP 这一类模型的过拟合问题。在 ImageNet-1K 数据集上进行训练，仅有 24M 参数量的 sMLPNet，其 top-1 准确率高达 81.9%，表现优于大多数同规模的 CNN 和视觉 Transformer。当参数扩展到 66M 时，sMLPNet 的 top-1 准确率提升至 83.4%，与当前表现最优的 Swin Transformer 相当。sMLPNet 的成功表明 Self-Attention 不一定是计算机视觉领域内的灵丹妙药。
-
-- 论文  
-    [Sparse MLP for Image Recognition: Is Self-Attention Really Necessary?](https://arxiv.org/abs/2109.05422)  
-    [Chuanxin Tang](https://arxiv.org/search/cs?searchtype=author&query=Tang%2C+C), [Yucheng Zhao](https://arxiv.org/search/cs?searchtype=author&query=Zhao%2C+Y), [Guangting Wang](https://arxiv.org/search/cs?searchtype=author&query=Wang%2C+G), [Chong Luo](https://arxiv.org/search/cs?searchtype=author&query=Luo%2C+C), [Wenxuan Xie](https://arxiv.org/search/cs?searchtype=author&query=Xie%2C+W), [Wenjun Zeng](https://arxiv.org/search/cs?searchtype=author&query=Zeng%2C+W)
-
-- 参考实现：
-
-    ```
-    url = https://github.com/microsoft/SPACH.git
-    branch = main
-    commit_id = b11b098970978677b7d33cc3424970152462032d
-    model_name = sMLPNet-T
-    ```
-
-- 输入数据
-
-    | 输入数据 | 数据类型 | 数据排布格式 | 大小          |
-    | -------- | -------- | ---------- | ------------ |
-    | input    | RGB_FP32 | NCHW       | batchsize x 3 x 224 x 224 |
-
-
-- 输出数据
-
-    | 输出数据 | 数据类型 | 数据排布格式 | 大小       |
-    | ------- | -------- | ---------- | ---------- |
-    | output  | FLOAT32  | ND         | batchsize x 1000|
-
-
-----
-# 推理环境
-
-- 该模型离线推理使用 Atlas 300I Pro 推理卡，推理所需配套的软件如下：
-
-    | 配套      | 版本    | 环境准备指导 |
-    | --------- | ------- | ---------- |
-    | firmware | 1.82.22.2.220 | [Pytorch框架推理环境准备](https://www.hiascend.com/document/detail/zh/ModelZoo/pytorchframework/pies) |
-    | driver | 22.0.2  | [Pytorch框架推理环境准备](https://www.hiascend.com/document/detail/zh/ModelZoo/pytorchframework/pies) |
-    | CANN      | 5.1.RC2 | [Pytorch框架推理环境准备](https://www.hiascend.com/document/detail/zh/ModelZoo/pytorchframework/pies) |
-    | Python    | 3.7.5   | -          |
-    | PyTorch   | 1.5.0   | -          |
-    
-
-----
-# 快速上手
-
-## 获取源码
-
-1. 获取源码
-    ```shell
-    git clone https://github.com/microsoft/SPACH.git
-    cd SPACH
-    git checkout main
-    git reset b11b098970978677b7d33cc3424970152462032d --hard
-    ```
-    说明：本仓代码会引用源码仓代码，需要在源码仓SPACH目录下执行前后处理与转ONNX的脚本。
-
-2. 安装依赖
-
-    ```shell
-    conda create -n spach python=3.7.5
-    conda activate spach
-    pip3 install -r requirements.txt
-    ```
-
-## 准备数据集
-
-1. 获取原始数据集
-    本离线推理项目使用 ILSVRC2012 数据集（ImageNet-1k）的验证集进行精度验证。从 [http://image-net.org/](http://image-net.org/) 下载数据集并解压， val 目录结构遵循 [torchvision.datasets.ImageFolder](https://gitee.com/link?target=https%3A%2F%2Fpytorch.org%2Fvision%2Fstable%2Fgenerated%2Ftorchvision.datasets.ImageFolder.html%23torchvision.datasets.ImageFolder) 的标准格式：
-    ```
-    /path/to/imagenet/
-    ├──val/
-    │  ├── n01440764
-    │  │   ├── ILSVRC2012_val_00000293.JPEG
-    │  │   ├── ILSVRC2012_val_00002138.JPEG
-    │  │   ├── ...
-    │  ├── ...
-    ```
-
-2. 数据预处理
-
-   源码仓目录下执行数据预处理脚本，将原始数据集中的 JPEG 图片转换为模型输入需要的 bin 文件。
-    ```shell
-    python3.7 smlp_preprocess.py --save_dir ./imagenet-val-bin --data_root /opt/npu/imagenet/
-    ```
-    参数说明：  
-    + --data_root: 数据集路径  
-    + --save_dir: 存放预处理生成的 bin 文件的目录路径  
-
-    运行成功后，每张原始 JPEG 图片对应生成一个二进制 bin 文件，存放于源码仓目录下的 imagenet-val-bin 目录内。
-
-
-## 模型转换
-
-使用 PyTorch 将模型权重文件（.pth）转换为 ONNX 模型（.onnx），再使用 ATC 工具将 ONNX 模型转为离线推理模型（.om）。
-
-1. 获取权重文件  
-    由于开源仓未提供预训练 pth，所以本推理项目使用自己训练的 [pth 权重文件](https://ascend-pytorch-model-file.obs.cn-north-4.myhuaweicloud.com/%E9%AA%8C%E6%94%B6-%E6%8E%A8%E7%90%86/cv/classfication/sMLP/smlp_t.pth)，将其下载到开源仓目录下。
-    ```shell
-    wget https://ascend-pytorch-model-file.obs.cn-north-4.myhuaweicloud.com/%E9%AA%8C%E6%94%B6-%E6%8E%A8%E7%90%86/cv/classfication/sMLP/smlp_t.pth
-    ```
-
-2. 导出ONNX文件
-
-    在开源仓目录下执行前处理脚本加载权重文件（.pth）并将其转换为 ONNX 模型
-    ```shell
-    python smlp_pth2onnx.py --model_name smlpnet_tiny  --pth_path ./smlp_t.pth --onnx_path ./sMLPNet-T.onnx --opset_version 11
-    ```
-    参数说明：
-    + --model_name: 模型名称
-    + --pth_path: PyTorh预训练权重文件路径
-    + --onnx_path: ONNX模型路径
-    + --opset_version: ONNX算子集版本，默认11
-
-    运行成功后，在开源仓目录下将生成 sMLPNet-T.onnx 文件。
-
-3. 使用ATC工具将ONNX模型转OM模型。
-    
-    step1: 查看NPU芯片名称（$\{chip\_name\}）
-
-    ```shell
-    npu-smi info
-    ```
-    例如该设备芯片名为 310P3，回显如下：
-    ```
-    +-------------------+-----------------+------------------------------------------------------+
-    | NPU     Name      | Health          | Power(W)     Temp(C)           Hugepages-Usage(page) |
-    | Chip    Device    | Bus-Id          | AICore(%)    Memory-Usage(MB)                        |
-    +===================+=================+======================================================+
-    | 0       310P3     | OK              | 15.8         42                0    / 0              |
-    | 0       0         | 0000:82:00.0    | 0            1074 / 21534                            |
-    +===================+=================+======================================================+
-    | 1       310P3     | OK              | 15.4         43                0    / 0              |
-    | 0       1         | 0000:89:00.0    | 0            1070 / 21534                            |
-    +===================+=================+======================================================+
-    ```
-    step2: ONNX模型转OM模型  
-    在开源仓目录下执行以下命令，将 ONNX 模型转为 OM 模型
-
-    ```shell
-    # 配置环境变量
-    source /usr/local/Ascend/ascend-toolkit/set_env.sh
-    
-    # 执行 ATC 进行模型转换
-    atc --framework=5 \
-        --model=sMLPNet-T.onnx \
-        --output=sMLPNet-T-batch8-high \
-        --input_format=NCHW \
-        --input_shape="input:8,3,224,224" \
-        --log=error \
-        --soc_version=Ascend${chip_name} \
-        --op_precision_mode=op_precision.ini
-    ```
-    atc 命令参数说明：  
-    + --framework: 5代表ONNX模型。  
-    + --model: ONNX模型路径。  
-    + --input_format: 输入数据的排布格式。  
-    + --input_shape: 输入数据的shape。  
-    + --output: 输出的OM模型的保存路径。  
-    + --log: 日志级别。  
-    + --soc_version: 处理器型号。  
-    + --op_precision_mode: 选择算子的实现模式：高性能/高精度。
-
-    运行成功后生成 sMLPNet-T-batch8-high.om 模型文件。
-
-
-## 推理验证
-
-1. 准备推理工具
-
-    推理工具使用ais_bench，须自己拉取源码，打包并安装。
-    ```shell
-    # 指定CANN包的安装路径
-    export CANN_PATH=/usr/local/Ascend/ascend-toolkit/latest
-<<<<<<< HEAD
-    ```
-    请访问[ais_bench推理工具](https://gitee.com/ascend/tools/tree/master/ais-bench_workload/tool/ais_infer)代码仓，根据readme文档进行工具安装。  
-=======
-    请点击本链接进行安装ais_bench推理工具，以及查看具体使用方法(https://gitee.com/ascend/tools/tree/master/ais-bench_workload/tool/ais_infer)  
->>>>>>> 876be479
-
-2. 离线推理
-
-    进入 ais_infer.py 所在目录并执行以下命令对预处理数据推理，将推理结果保存在开源仓目录下。
-    ```shell
-    # 设置环境变量
-    source /usr/local/Ascend/ascend-toolkit/set_env.sh
-
-    # 创建目录存放推理结果
-    mkdir </path/to>/SPACH/infer_results/
-
-    # 执行推理
-    python -m ais_bench  \
-        --model </path/to>/SPACH/sMLPNet-T-batch8-high.om \
-        --input </path/to>/SPACH/imagenet-val-bin \
-        --output </path/to>/SPACH/infer_results/ \
-        --outfmt NPY \
-        -–batchsize 8
-    ```
-    ais_bench 参数说明:
-    + --model: OM模型路径
-    + --input: 存放预处理bin文件的目录路径
-    + --output: 存放推理结果的目录路径
-    + --outfmt: 推理输出文件的格式
-    + -–batchsize: 批处理大小
-
-    运行成功后，在--output指定的目录下，会生成一个根据执行开始时间来命名的子目录，用于存放推理结果文件。
-
-3. 精度验证
-
-    推理结束后，回到开源仓目录，执行后处理脚本计算模型在 Top@1 与 Top@5 上的准确率。
-    ```shell
-    python smlp_postproces.py --infer_result_dir SPACH/infer_results/2022_07_09-18_05_40/
-    ```
-    参数说明:
-    + --infer_result_dir: 存放推理结果的目录路径。例如本例中为SPACH/infer_results/2022_07_09-18_05_40/
-
-    输出如下：
-    ```
-    acc@1:0.8125, acc@5:0.9549
-    ```    
-
-4. 性能验证
-
-    进入 ais_infer.py 所在目录，纯推理100次，然后通过日志获取模型的性能指标。
-    ```shell
-    cd ais_infer/
-    mkdir tmp_out   # 提前创建临时目录用于存放纯推理输出
-    python3.7 -m ais_bench --model /path/to/model --output ./tmp_out --outfmt BIN  --batchsize ${bs} --loop 100
-    rm -r tmp_out   # 删除临时目录
-    ```
-    说明：
-    1. **性能测试前使用`npu-smi info`命令查看 NPU 设备的状态，确认空闲后再进行测试。否则测出来性能会低于模型真实性能。**
-    2. 运行结束后，日志中 **Performance Summary** 一栏会记录性能相关指标，找到以关键字 **throughput** 开头的一行，行尾的数字即为 OM 模型的吞吐率。
-
-
-----
-# 精度&性能
-
-1. OM 离线推理的 top1 准确率为 **81.25%**，与开源仓上公布的 top1 准确率相比，精度下降在 1% 以内。
-
-    | NPU实测精度     | 开源仓精度      | 相对误差       |
-    | -------------- | -------------- | -------------- |
-    | acc@1 = 81.25% | [acc@1 = 81.9%](https://github.com/microsoft/SPACH#main-results-on-imagenet-with-pretrained-models) | 0.79% |
-
-2. 在 310P 设备上，当 batchsize 为 **8** 时模型性能最优，吞吐率达 **298.7** fps，是T4设备最优性能的 0.81 倍。
-
-    | batchsize | 310P性能 | T4性能 | 310P/T4 |
-    | --------- | -------- | ------ | ------ |
-    | 1         | 171.6    | 177.7  | 0.97   |
-    | 4         | 273.5    | 341.5  | 0.80   |
-    | 8         | 298.7    | 359.0  | 0.83   |
-    | 16        | 290.0    | 363.7  | 0.80   |
-    | 32        | 273.0    | 371.0  | 0.74   |
-    | 64        | 257.5    | 359.1  | 0.72   |
-    | 性能最优bs | 298.7    | 371.0  | 0.81   |
-    
-    注：已通过性能评审。
-
+# sMLP模型-推理指导
+
+- [sMLP模型-推理指导](#smlp模型-推理指导)
+- [概述](#概述)
+- [推理环境](#推理环境)
+- [快速上手](#快速上手)
+  - [获取源码](#获取源码)
+  - [准备数据集](#准备数据集)
+  - [模型转换](#模型转换)
+  - [推理验证](#推理验证)
+- [精度\&性能](#精度性能)
+
+
+----
+# 概述
+
+随着 Transformer 在计算机视觉领域内雨后春笋般地涌现，作者探讨了 Transformer 的核心 Self-Attention 是否为在图像识别领域取得优异表现的关键因素。为此，作者基于现有的 MLP-based 视觉模型构建了 sMLPNet 无注意力网络。具体来说，作者将用于 token 混合的 MLP 模块替换为新颖的稀疏 MLP (sMLP) 模块。对于二维图像 token，sMLP 沿横向或纵向应用一维 MLP，参数在行或列之间共享。通过稀疏连接和权重共享，sMLP 模块显著降低了模型参数量和计算复杂度，避免了常见于 MLP 这一类模型的过拟合问题。在 ImageNet-1K 数据集上进行训练，仅有 24M 参数量的 sMLPNet，其 top-1 准确率高达 81.9%，表现优于大多数同规模的 CNN 和视觉 Transformer。当参数扩展到 66M 时，sMLPNet 的 top-1 准确率提升至 83.4%，与当前表现最优的 Swin Transformer 相当。sMLPNet 的成功表明 Self-Attention 不一定是计算机视觉领域内的灵丹妙药。
+
+- 论文  
+    [Sparse MLP for Image Recognition: Is Self-Attention Really Necessary?](https://arxiv.org/abs/2109.05422)  
+    [Chuanxin Tang](https://arxiv.org/search/cs?searchtype=author&query=Tang%2C+C), [Yucheng Zhao](https://arxiv.org/search/cs?searchtype=author&query=Zhao%2C+Y), [Guangting Wang](https://arxiv.org/search/cs?searchtype=author&query=Wang%2C+G), [Chong Luo](https://arxiv.org/search/cs?searchtype=author&query=Luo%2C+C), [Wenxuan Xie](https://arxiv.org/search/cs?searchtype=author&query=Xie%2C+W), [Wenjun Zeng](https://arxiv.org/search/cs?searchtype=author&query=Zeng%2C+W)
+
+- 参考实现：
+
+    ```
+    url = https://github.com/microsoft/SPACH.git
+    branch = main
+    commit_id = b11b098970978677b7d33cc3424970152462032d
+    model_name = sMLPNet-T
+    ```
+
+- 输入数据
+
+    | 输入数据 | 数据类型 | 数据排布格式 | 大小          |
+    | -------- | -------- | ---------- | ------------ |
+    | input    | RGB_FP32 | NCHW       | batchsize x 3 x 224 x 224 |
+
+
+- 输出数据
+
+    | 输出数据 | 数据类型 | 数据排布格式 | 大小       |
+    | ------- | -------- | ---------- | ---------- |
+    | output  | FLOAT32  | ND         | batchsize x 1000|
+
+
+----
+# 推理环境
+
+- 该模型离线推理使用 Atlas 300I Pro 推理卡，推理所需配套的软件如下：
+
+    | 配套      | 版本    | 环境准备指导 |
+    | --------- | ------- | ---------- |
+    | firmware | 1.82.22.2.220 | [Pytorch框架推理环境准备](https://www.hiascend.com/document/detail/zh/ModelZoo/pytorchframework/pies) |
+    | driver | 22.0.2  | [Pytorch框架推理环境准备](https://www.hiascend.com/document/detail/zh/ModelZoo/pytorchframework/pies) |
+    | CANN      | 5.1.RC2 | [Pytorch框架推理环境准备](https://www.hiascend.com/document/detail/zh/ModelZoo/pytorchframework/pies) |
+    | Python    | 3.7.5   | -          |
+    | PyTorch   | 1.5.0   | -          |
+    
+
+----
+# 快速上手
+
+## 获取源码
+
+1. 获取源码
+    ```shell
+    git clone https://github.com/microsoft/SPACH.git
+    cd SPACH
+    git checkout main
+    git reset b11b098970978677b7d33cc3424970152462032d --hard
+    ```
+    说明：本仓代码会引用源码仓代码，需要在源码仓SPACH目录下执行前后处理与转ONNX的脚本。
+
+2. 安装依赖
+
+    ```shell
+    conda create -n spach python=3.7.5
+    conda activate spach
+    pip3 install -r requirements.txt
+    ```
+
+## 准备数据集
+
+1. 获取原始数据集
+    本离线推理项目使用 ILSVRC2012 数据集（ImageNet-1k）的验证集进行精度验证。从 [http://image-net.org/](http://image-net.org/) 下载数据集并解压， val 目录结构遵循 [torchvision.datasets.ImageFolder](https://gitee.com/link?target=https%3A%2F%2Fpytorch.org%2Fvision%2Fstable%2Fgenerated%2Ftorchvision.datasets.ImageFolder.html%23torchvision.datasets.ImageFolder) 的标准格式：
+    ```
+    /path/to/imagenet/
+    ├──val/
+    │  ├── n01440764
+    │  │   ├── ILSVRC2012_val_00000293.JPEG
+    │  │   ├── ILSVRC2012_val_00002138.JPEG
+    │  │   ├── ...
+    │  ├── ...
+    ```
+
+2. 数据预处理
+
+   源码仓目录下执行数据预处理脚本，将原始数据集中的 JPEG 图片转换为模型输入需要的 bin 文件。
+    ```shell
+    python3.7 smlp_preprocess.py --save_dir ./imagenet-val-bin --data_root /opt/npu/imagenet/
+    ```
+    参数说明：  
+    + --data_root: 数据集路径  
+    + --save_dir: 存放预处理生成的 bin 文件的目录路径  
+
+    运行成功后，每张原始 JPEG 图片对应生成一个二进制 bin 文件，存放于源码仓目录下的 imagenet-val-bin 目录内。
+
+
+## 模型转换
+
+使用 PyTorch 将模型权重文件（.pth）转换为 ONNX 模型（.onnx），再使用 ATC 工具将 ONNX 模型转为离线推理模型（.om）。
+
+1. 获取权重文件  
+    由于开源仓未提供预训练 pth，所以本推理项目使用自己训练的 [pth 权重文件](https://ascend-pytorch-model-file.obs.cn-north-4.myhuaweicloud.com/%E9%AA%8C%E6%94%B6-%E6%8E%A8%E7%90%86/cv/classfication/sMLP/smlp_t.pth)，将其下载到开源仓目录下。
+    ```shell
+    wget https://ascend-pytorch-model-file.obs.cn-north-4.myhuaweicloud.com/%E9%AA%8C%E6%94%B6-%E6%8E%A8%E7%90%86/cv/classfication/sMLP/smlp_t.pth
+    ```
+
+2. 导出ONNX文件
+
+    在开源仓目录下执行前处理脚本加载权重文件（.pth）并将其转换为 ONNX 模型
+    ```shell
+    python smlp_pth2onnx.py --model_name smlpnet_tiny  --pth_path ./smlp_t.pth --onnx_path ./sMLPNet-T.onnx --opset_version 11
+    ```
+    参数说明：
+    + --model_name: 模型名称
+    + --pth_path: PyTorh预训练权重文件路径
+    + --onnx_path: ONNX模型路径
+    + --opset_version: ONNX算子集版本，默认11
+
+    运行成功后，在开源仓目录下将生成 sMLPNet-T.onnx 文件。
+
+3. 使用ATC工具将ONNX模型转OM模型。
+    
+    step1: 查看NPU芯片名称（$\{chip\_name\}）
+
+    ```shell
+    npu-smi info
+    ```
+    例如该设备芯片名为 310P3，回显如下：
+    ```
+    +-------------------+-----------------+------------------------------------------------------+
+    | NPU     Name      | Health          | Power(W)     Temp(C)           Hugepages-Usage(page) |
+    | Chip    Device    | Bus-Id          | AICore(%)    Memory-Usage(MB)                        |
+    +===================+=================+======================================================+
+    | 0       310P3     | OK              | 15.8         42                0    / 0              |
+    | 0       0         | 0000:82:00.0    | 0            1074 / 21534                            |
+    +===================+=================+======================================================+
+    | 1       310P3     | OK              | 15.4         43                0    / 0              |
+    | 0       1         | 0000:89:00.0    | 0            1070 / 21534                            |
+    +===================+=================+======================================================+
+    ```
+    step2: ONNX模型转OM模型  
+    在开源仓目录下执行以下命令，将 ONNX 模型转为 OM 模型
+
+    ```shell
+    # 配置环境变量
+    source /usr/local/Ascend/ascend-toolkit/set_env.sh
+    
+    # 执行 ATC 进行模型转换
+    atc --framework=5 \
+        --model=sMLPNet-T.onnx \
+        --output=sMLPNet-T-batch8-high \
+        --input_format=NCHW \
+        --input_shape="input:8,3,224,224" \
+        --log=error \
+        --soc_version=Ascend${chip_name} \
+        --op_precision_mode=op_precision.ini
+    ```
+    atc 命令参数说明：  
+    + --framework: 5代表ONNX模型。  
+    + --model: ONNX模型路径。  
+    + --input_format: 输入数据的排布格式。  
+    + --input_shape: 输入数据的shape。  
+    + --output: 输出的OM模型的保存路径。  
+    + --log: 日志级别。  
+    + --soc_version: 处理器型号。  
+    + --op_precision_mode: 选择算子的实现模式：高性能/高精度。
+
+    运行成功后生成 sMLPNet-T-batch8-high.om 模型文件。
+
+
+## 推理验证
+
+1. 准备推理工具
+
+    推理工具使用ais_bench，须自己拉取源码，打包并安装。
+    请访问[ais_bench推理工具](https://gitee.com/ascend/tools/tree/master/ais-bench_workload/tool/ais_infer)代码仓，根据readme文档进行工具安装。  
+
+2. 离线推理
+
+    进入 ais_infer.py 所在目录并执行以下命令对预处理数据推理，将推理结果保存在开源仓目录下。
+    ```shell
+    # 设置环境变量
+    source /usr/local/Ascend/ascend-toolkit/set_env.sh
+
+    # 创建目录存放推理结果
+    mkdir </path/to>/SPACH/infer_results/
+
+    # 执行推理
+    python -m ais_bench  \
+        --model </path/to>/SPACH/sMLPNet-T-batch8-high.om \
+        --input </path/to>/SPACH/imagenet-val-bin \
+        --output </path/to>/SPACH/infer_results/ \
+        --outfmt NPY \
+        -–batchsize 8
+    ```
+    ais_bench 参数说明:
+    + --model: OM模型路径
+    + --input: 存放预处理bin文件的目录路径
+    + --output: 存放推理结果的目录路径
+    + --outfmt: 推理输出文件的格式
+    + -–batchsize: 批处理大小
+
+    运行成功后，在--output指定的目录下，会生成一个根据执行开始时间来命名的子目录，用于存放推理结果文件。
+
+3. 精度验证
+
+    推理结束后，回到开源仓目录，执行后处理脚本计算模型在 Top@1 与 Top@5 上的准确率。
+    ```shell
+    python smlp_postproces.py --infer_result_dir SPACH/infer_results/2022_07_09-18_05_40/
+    ```
+    参数说明:
+    + --infer_result_dir: 存放推理结果的目录路径。例如本例中为SPACH/infer_results/2022_07_09-18_05_40/
+
+    输出如下：
+    ```
+    acc@1:0.8125, acc@5:0.9549
+    ```    
+
+4. 性能验证
+
+    进入 ais_infer.py 所在目录，纯推理100次，然后通过日志获取模型的性能指标。
+    ```shell
+    cd ais_infer/
+    mkdir tmp_out   # 提前创建临时目录用于存放纯推理输出
+    python3.7 -m ais_bench --model /path/to/model --output ./tmp_out --outfmt BIN  --batchsize ${bs} --loop 100
+    rm -r tmp_out   # 删除临时目录
+    ```
+    说明：
+    1. **性能测试前使用`npu-smi info`命令查看 NPU 设备的状态，确认空闲后再进行测试。否则测出来性能会低于模型真实性能。**
+    2. 运行结束后，日志中 **Performance Summary** 一栏会记录性能相关指标，找到以关键字 **throughput** 开头的一行，行尾的数字即为 OM 模型的吞吐率。
+
+
+----
+# 精度&性能
+
+1. OM 离线推理的 top1 准确率为 **81.25%**，与开源仓上公布的 top1 准确率相比，精度下降在 1% 以内。
+
+    | NPU实测精度     | 开源仓精度      | 相对误差       |
+    | -------------- | -------------- | -------------- |
+    | acc@1 = 81.25% | [acc@1 = 81.9%](https://github.com/microsoft/SPACH#main-results-on-imagenet-with-pretrained-models) | 0.79% |
+
+2. 在 310P 设备上，当 batchsize 为 **8** 时模型性能最优，吞吐率达 **298.7** fps，是T4设备最优性能的 0.81 倍。
+
+    | batchsize | 310P性能 | T4性能 | 310P/T4 |
+    | --------- | -------- | ------ | ------ |
+    | 1         | 171.6    | 177.7  | 0.97   |
+    | 4         | 273.5    | 341.5  | 0.80   |
+    | 8         | 298.7    | 359.0  | 0.83   |
+    | 16        | 290.0    | 363.7  | 0.80   |
+    | 32        | 273.0    | 371.0  | 0.74   |
+    | 64        | 257.5    | 359.1  | 0.72   |
+    | 性能最优bs | 298.7    | 371.0  | 0.81   |
+    
+    注：已通过性能评审。
+