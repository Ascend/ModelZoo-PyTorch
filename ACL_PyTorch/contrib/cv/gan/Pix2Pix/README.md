# Pix2Pix模型-推理指导


- [概述](#ZH-CN_TOPIC_0000001172161501)

    - [输入输出数据](#section540883920406)



- [推理环境准备](#ZH-CN_TOPIC_0000001126281702)

- [快速上手](#ZH-CN_TOPIC_0000001126281700)

  - [获取源码](#section4622531142816)
  - [准备数据集](#section183221994411)
  - [模型推理](#section741711594517)

- [模型推理性能&精度](#ZH-CN_TOPIC_0000001172201573)

******





# 概述<a name="ZH-CN_TOPIC_0000001172161501"></a>

pix2pix是一个图像合成网络，是将GAN应用于有监督的图像到图像翻译的经典论文。其是将CGAN的思想运用在了图像翻译的领域上，学习从输入图像到输出图像之间的映射，从而得到指定的输出图像。



- 参考实现：

  ```
  url=//github.com/junyanz/pytorch-CycleGAN-and-pix2pix
  commit_id=master
  commit_id=aac572a869b6cfc7486d1d8e2846e5e34e3f0e05
  model_name=pix2pix
  ```
  



## 输入输出数据<a name="section540883920406"></a>

- 输入数据

  | 输入数据 | 数据类型 | 大小                      | 数据排布格式 |
  | -------- | -------- | ------------------------- | ------------ |
  | input    | RGB_FP32 | batchsize x 3 x 256 x 256 | NCHW         |


- 输出数据

  | 输出数据 | 数据类型 | 大小     | 数据排布格式 |
  | -------- | -------- | -------- | ------------ |
  | output  | RGB_FP32  | batchsize x 3 x 256 x 256 | NCHW          |




# 推理环境准备<a name="ZH-CN_TOPIC_0000001126281702"></a>

- 该模型需要以下插件与驱动

  **表 1**  版本配套表

  | 配套                                                         | 版本    | 环境准备指导                                                 |
  | ------------------------------------------------------------ | ------- | ------------------------------------------------------------ |
  | 固件与驱动                                                   | 1.0.17  | [Pytorch框架推理环境准备](https://www.hiascend.com/document/detail/zh/ModelZoo/pytorchframework/pies) |
  | CANN                                                         | 6.0.RC1 | -                                                            |
  | Python                                                       | 3.7.5   | -                                                            |
  | PyTorch                                                      | 1.5.0   | [AscendPyTorch环境准备](https://gitee.com/ascend/pytorch)                                                           |
  | 说明：Atlas 300I Duo 推理卡请以CANN版本选择实际固件与驱动版本。 | \       | \                                                            |



# 快速上手<a name="ZH-CN_TOPIC_0000001126281700"></a>

## 获取源码<a name="section4622531142816"></a>

1. 获取源码。

   目录结构如下：(注：可不用下载源码仓代码)
   ```
   ├─options
   ├─models
   ├─datasets
   ├─data
   ├─scripts
   ├─util
   ├─checkpoints
   ├─pix2pix_postprocess.py
   ├─pix2pix_preprocess.py
   ├─pix2pix_postprocess.py
   ├─modelzoo_level.txt
   ├─requirements.txt
   ├─LICENSE
   ├─README.md
   ```

2. 安装依赖。

   ```
   pip3 install -r requirements.txt
   ```

## 准备数据集<a name="section183221994411"></a>

1. 获取原始数据集。（解压命令参考tar –xvf  \*.tar与 unzip \*.zip）

   本模型支持[facades 验证集](http://efrosgans.eecs.berkeley.edu/pix2pix/datasets/facades.tar.gz)。用户可自行获取facades数据集上传到服务器，可放置于任意路径下，以"./datasets"目录为例。下：

   ```
   ├─datasets
      ├──facades
            ├──train
            ├──test      //验证集
   ```

2. 数据预处理，将原始数据集转换为模型输入的数据。

   执行pix2pix_preprocess.py脚本，完成预处理。

   ```
   python3 pix2pix_preprocess.py --dataroot ./datasets/facades --results_dir ./pre_bin
   ```

   - 参数说明：
      - --dataroot：数据集路径。
      - --results_dir：输出结果路径。

## 模型推理<a name="section741711594517"></a>

1. 模型转换。

   使用PyTorch将模型权重文件.pth转换为.onnx文件，再使用ATC工具将.onnx文件转为离线推理模型文件.om文件。

   1. 获取权重文件。

      下载权重文件[latest_net_G.pth](https://www.hiascend.com/zh/software/modelzoo/models/detail/1/a6f8e32cece64665973056e8cda253d1/1)，放到./checkpoints/facades_label2photo_pretrained目录下。

   2. 导出onnx文件。

      1. 使用pix2pix_pth2onnx.py导出onnx文件。

         运行pix2pix_pth2onnx.py脚本。

         ```
         python3 pix2pix_pth2onnx.py --direction BtoA --model pix2pix --checkpoints_dir ./checkpoints --name facades_label2photo_pretrained
         ```
         在./checkpoints/facades_label2photo_pretrained/路径下生成netG_onnx.onnx文件。


   3. 使用ATC工具将ONNX模型转OM模型。

      1. 配置环境变量。

         ```
         source /usr/local/Ascend/ascend-toolkit/set_env.sh
         ```

      2. 执行命令查看芯片名称（$\{chip\_name\}）。

         ```
         npu-smi info
         #该设备芯片名为Ascend310P3 （自行替换）
         回显如下：
         +-------------------+-----------------+------------------------------------------------------+
         | NPU     Name      | Health          | Power(W)     Temp(C)           Hugepages-Usage(page) |
         | Chip    Device    | Bus-Id          | AICore(%)    Memory-Usage(MB)                        |
         +===================+=================+======================================================+
         | 0       310P3     | OK              | 15.8         42                0    / 0              |
         | 0       0         | 0000:82:00.0    | 0            1074 / 21534                            |
         +===================+=================+======================================================+
         | 1       310P3     | OK              | 15.4         43                0    / 0              |
         | 0       1         | 0000:89:00.0    | 0            1070 / 21534                            |
         +===================+=================+======================================================+
         ```

      3. 执行ATC命令。

         ```
         atc --framework=5 --model=./checkpoints/facades_label2photo_pretrained/netG_onnx.onnx --output=./netG_om_bs1 --input_format=NCHW --input_shape="inputs:1,3,256,256" --log=debug --soc_version=Ascend${chip_name} 
         ```

         - 参数说明：
            - --model：为ONNX模型文件。
            - --framework：5代表ONNX模型。
            - --output：输出的OM模型。
            - --input\_format：输入数据的格式。
            - --input\_shape：输入数据的shape。
            - --log：日志级别。
            - --soc\_version：处理器型号。

         运行成功后生成netG_om_bs1.om模型文件。

2. 开始推理验证。

   1. 安装ais_bench推理工具。

      请访问[ais_bench推理工具](https://gitee.com/ascend/tools/tree/master/ais-bench_workload/tool/ais_infer)代码仓，根据readme文档进行工具安装。  

<<<<<<< HEAD
   2. 执行推理。

        ```
        mkdir results
        python3 -m ais_bench --model ./netG_om_bs1.om --input ./pre_bin --output ./results --output_dirname bs1 --outfmt BIN --batchsize 1  --device 0
        ```
=======
   2. 执行推理(${ais_infer_path}请根据实际的推理工具路径填写)。
>>>>>>> 26757aab

      ```
      mkdir result
      python3 ${ais_infer_path}/ais_infer.py --model ./netG_om_bs1.om --input ./pre_bin --output ./result  --output_dirname=bs1 --outfmt BIN --batchsize 1  --device 0
      ```

<<<<<<< HEAD
        推理后的输出在推理结果文件路径的子文件路径下(./results/bs1/)。

=======
      - 参数说明：
         - --model：om文件路径。
         - --input：输入的bin文件路径。
         - --output：推理结果文件路径。
         - --outfmt：输出结果格式。
         - --batchsize：批大小。
         - --device：NPU设备编号。

        推理后的输出在文件夹(./result/bs1)中。
        >**说明：** 
        >执行ais-infer工具请选择与运行环境架构相同的命令。参数详情请参见。
>>>>>>> 26757aab

   3. 精度验证。

      调用脚本生成om结果复原图片图片。

      ```
      python3 pix2pix_postprocess.py --bin2img_file=./result/bin2img_bs1/  --npu_bin_file=./result/bs1/
      ```

      - 参数说明：
         - --bin2img_file：推理om模型的结果复原图路径。
         - --npu_bin_file：推理om模型的结果路径。

      调用脚本生成onnx的推理结果复原图片，对onnx和om的结果进行观察对比。
      ```
      python3 test.py --dataroot ./datasets/facades/ --direction BtoA --model pix2pix --name facades_label2photo_pretrained --num_test 106
      ```
      - 参数说明：
         - --dataroot：数据集的路径。
         - --num_test：验证集的数目。

   4. 性能验证。

      可使用ais_bench推理工具的纯推理模式验证不同batch_size的om模型的性能，参考命令如下：

      ```
      python3 -m ais_bench --model=${om_model_path} --loop=20 --batchsize=${batch_size}
      ```

      - 参数说明：
         - --model：om模型的路径。
         - --loop：推理的循环次数。
         - --batch_size：批大小。



# 模型推理性能&精度<a name="ZH-CN_TOPIC_0000001172201573"></a>

调用ACL接口推理计算，性能参考下列数据。

| 芯片型号 | Batch Size   | 数据集 | 精度 | 性能 |
| :---------: | :----------------: | :----------: | :----------: | :---------------: |
|  Ascend310P   |   1   |   facades   |  通过观察图片精度达标   |   640.766   |
|  Ascend310P   |   4   |   facades   |  通过观察图片精度达标   |   774.654   |
|  Ascend310P   |   8   |   facades   |  通过观察图片精度达标   |   931.718   |
|  Ascend310P   |   16   |   facades   |  通过观察图片精度达标   |   945.187   |
|  Ascend310P   |   32   |   facades   |  通过观察图片精度达标   |   963.043   |
|  Ascend310P   |   64   |   facades   |  通过观察图片精度达标   |   956.723   |<|MERGE_RESOLUTION|>--- conflicted
+++ resolved
@@ -201,26 +201,13 @@
 
       请访问[ais_bench推理工具](https://gitee.com/ascend/tools/tree/master/ais-bench_workload/tool/ais_infer)代码仓，根据readme文档进行工具安装。  
 
-<<<<<<< HEAD
    2. 执行推理。
 
         ```
         mkdir results
         python3 -m ais_bench --model ./netG_om_bs1.om --input ./pre_bin --output ./results --output_dirname bs1 --outfmt BIN --batchsize 1  --device 0
         ```
-=======
-   2. 执行推理(${ais_infer_path}请根据实际的推理工具路径填写)。
->>>>>>> 26757aab
-
-      ```
-      mkdir result
-      python3 ${ais_infer_path}/ais_infer.py --model ./netG_om_bs1.om --input ./pre_bin --output ./result  --output_dirname=bs1 --outfmt BIN --batchsize 1  --device 0
-      ```
-
-<<<<<<< HEAD
-        推理后的输出在推理结果文件路径的子文件路径下(./results/bs1/)。
-
-=======
+
       - 参数说明：
          - --model：om文件路径。
          - --input：输入的bin文件路径。
@@ -229,10 +216,9 @@
          - --batchsize：批大小。
          - --device：NPU设备编号。
 
-        推理后的输出在文件夹(./result/bs1)中。
+        推理后的输出在推理结果文件路径的子文件路径下(./results/bs1/)。
         >**说明：** 
         >执行ais-infer工具请选择与运行环境架构相同的命令。参数详情请参见。
->>>>>>> 26757aab
 
    3. 精度验证。
 
