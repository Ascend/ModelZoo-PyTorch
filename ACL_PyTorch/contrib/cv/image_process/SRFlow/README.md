<<<<<<< HEAD
# SRFlow模型-推理指导


- [概述](#ZH-CN_TOPIC_0000001172161501)

- [推理环境准备](#ZH-CN_TOPIC_0000001126281702)

- [快速上手](#ZH-CN_TOPIC_0000001126281700)

  - [获取源码](#section4622531142816)
  - [准备数据集](#section183221994411)
  - [模型推理](#section741711594517)

- [模型推理性能](#ZH-CN_TOPIC_0000001172201573)

  ******




# 概述<a name="ZH-CN_TOPIC_0000001172161501"></a>

SRFlow是一种基于归一化流的超分辨率方法，具备比GAN更强的脑补能力，能够基于低分辨率输入学习输出的条件分布。


- 参考实现：

  ```
  url=https://github.com/andreas128/SRFlow
  branch=master
  commit_id=8d91d81a2aec17e7739c5822f3a5462c908744f8
  model_name=SRFlow
  ```

  通过Git获取对应commit\_id的代码方法如下：

  ```
  git clone {repository_url}        # 克隆仓库的代码
  cd {repository_name}              # 切换到模型的代码仓目录
  git checkout {branch}         # 切换到对应分支
  git reset --hard {commit_id}      # 代码设置到对应的commit_id（可选）
  cd {code_path}                    # 切换到模型代码所在路径，若仓库下只有该模型，则无需切换
  ```


## 输入输出数据<a name="section540883920406"></a>

- 输入数据

  | 输入数据 | 数据类型 | 大小                      | 数据排布格式 |
  | -------- | -------- | ------------------------- | ------------ |
  | input    | RGB_FP32 | batchsize x 3 x 256 x 256 | NCHW         |


- 输出数据

  | 输出数据 | 数据类型     | 大小 | 数据排布格式 |
  | -------- | -------- | -------- | ------------ |
  | output1  | RGB_FP32 | batchsize x 3 x 2048 x 2048  | ND           |



# 推理环境准备\[所有版本\]<a name="ZH-CN_TOPIC_0000001126281702"></a>

- 该模型需要以下插件与驱动

  **表 1**  版本配套表

| 配套                                                         | 版本    | 环境准备指导                                                 |
| ------------------------------------------------------------ | ------- | ------------------------------------------------------------ |
| 固件与驱动                                                   | 1.0.15  | [Pytorch框架推理环境准备](https://www.hiascend.com/document/detail/zh/ModelZoo/pytorchframework/pies) |
| CANN                                                         | 5.1.RC2 | -                                                            |
| Python                                                       | 3.7.5   | -                                                            |
| PyTorch                                                      | 1.8.0   | -                                                            |
| onnx                                                      | 1.8.0   | -                                                            |
| TorchVision                                               | 0.9.0   | -                                                            |
| onnx-simplifier                                            | 0.3.6   | -                                                            |
| Pillow                                            | 8.2.0   | -                                                            |
| Opencv-python                                            | 4.4.0.46   | -                                                            |
| pyyaml                                                      | 5.3.1   | -                                                            |
| scikit-image                                                 | 5.3.1   | -                                                            |
| pyyaml                                                      | 0.17.2   | -                                                            |
| natsort                                                      | 7.0.1   | -                                                            |
| protobuf                                                 | 3.19.0   | -                                                            |
| decorator                                                   | 5.1.1   | -                                                            |
| sympy                                                      | 1.10.1   | -                                                            |

# 快速上手<a name="ZH-CN_TOPIC_0000001126281700"></a>

## 获取源码<a name="section4622531142816"></a>

1. 获取源码。

   ```
   git clone https://github.com/andreas128/SRFlow -b master
   cd SRFlow
   git reset 8d91d81a2aec17e7739c5822f3a5462c908744f8 --hard
   patch -p1 < ../srflow.diff
   ```

2. 安装依赖。

   ```
   pip3 install -r requirements.txt
   ```

## 准备数据集<a name="section183221994411"></a>

1. 获取原始数据集，并将数据集移动至SRFlow路径下。
   ```
   wget  http://data.vision.ee.ethz.ch/alugmayr/SRFlow/datasets.zip
   unzip datasets.zip
   rm datasets.zip
   ```
   解压后数据集目录结构如下所示：
   ```
   ├── datasets
       ├── div2k-validation-modcrop8-gt
       ├── div2k-validation-modcrop8-x8
   ```
2. 数据预处理。

   数据预处理将原始数据集转换为模型输入的数据。

   执行srflow_preprocess.py脚本，完成预处理。

   ```
   python3.7 srflow_preprocess.py -s ./SRFlow/datasets/div2k-validation-modcrop8-x8 -d ./prep_data
   ```

   将输入数据进行固定shape并将处理后的bin文件保存至./pre_data目录下。


## 模型推理<a name="section741711594517"></a>

1. 模型转换。

   使用PyTorch将模型权重文件.pth转换为.onnx文件，再使用ATC工具将.onnx文件转为离线推理模型文件.om文件。

   1. 获取权重文件，并将权重文件SRFlow_DF2K_8X.pth移动至SRFlow路径下。

       ```
       wget  http://data.vision.ee.ethz.ch/alugmayr/SRFlow/pretrained_models.zip
       unzip pretrained_models.zip
       rm pretrained_models.zip
       ```

   2. 导出onnx文件。

      1. 使用srflow_pth2onnx.py导出onnx文件。

         运行srflow_pth2onnx.py脚本导出指定batch size为1的onnx模型，模型不支持动态batch。

         ```
         python3.7 srflow_pth2onnx.py  --pth ./SRFlow/SRFlow_DF2K_8X.pth --onnx srflow_df2k_x8_bs1.onnx
         ```

         获得srflow_df2k_x8_bs1.onnx文件。

      2. 优化ONNX文件。
         执行命令，对onnx模型进行优化。

         ```
         python3.7 -m onnxsim srflow_df2k_x8_bs1.onnx srflow_df2k_x8_bs1_sim.onnx 0 --input-shape "1,3,256,256"
         ```

         得到srflow_df2k_x8_bs1sim.onnx文件，onnxsim的三个参数分别代表输入的onnx模型、简化后输出的onnx模型与onnxsim检查次数。

   3. 使用ATC工具将ONNX模型转OM模型。

      1. 配置环境变量。

         ```
          source /usr/local/Ascend/ascend-toolkit/set_env.sh
         ```

         > **说明：** 
         >该脚本中环境变量仅供参考，请以实际安装环境配置环境变量。详细介绍请参见《[CANN 开发辅助工具指南 \(推理\)](https://support.huawei.com/enterprise/zh/ascend-computing/cann-pid-251168373?category=developer-documents&subcategory=auxiliary-development-tools)》。

      2. 执行命令查看芯片名称（$\{chip\_name\}）。

         ```
         npu-smi info
         #该设备芯片名为Ascend310P3
         回显如下：
         +-------------------+-----------------+------------------------------------------------------+
         | NPU     Name      | Health          | Power(W)     Temp(C)           Hugepages-Usage(page) |
         | Chip    Device    | Bus-Id          | AICore(%)    Memory-Usage(MB)                        |
         +===================+=================+======================================================+
         | 0       310P3     | OK              | 15.8         42                0    / 0              |
         | 0       0         | 0000:82:00.0    | 0            1074 / 21534                            |
         +===================+=================+======================================================+
         | 1       310P3     | OK              | 15.4         43                0    / 0              |
         | 0       1         | 0000:89:00.0    | 0            1070 / 21534                            |
         +===================+=================+======================================================+
         ```

      3. 执行ATC命令。
         ```
          atc --framework=5 --model=srflow_df2k_x8_bs1_sim.onnx --output=srflow_df2k_x8_bs1 --input_format=NCHW --input_shape="input_1:1,3,256,256" --log=debug --soc_version=Ascend${chip_name} --fusion_switch_file=./fusion_switch.cfg
         ```

         - 参数说明：

           -   --model：为ONNX模型文件。
           -   --framework：5代表ONNX模型。
           -   --output：输出的OM模型。
           -   --input\_format：输入数据的格式。
           -   --input\_shape：输入数据的shape。
           -   --log：日志级别。
           -   --soc\_version：处理器型号。
           -   --fusion_switch_file：融合配置文件。

           运行成功后生成srflow_df2k_x8_bs1.om模型文件。



2. 开始推理验证。

   a.  安装ais_bench推理工具。

   请访问[ais_bench推理工具](https://gitee.com/ascend/tools/tree/master/ais-bench_workload/tool/ais_infer)代码仓，根据readme文档进行工具安装。

   b.  执行推理。

      ```
        # 创建result文件夹，存放推理结果文件
        rm -rf result 
        mkdir result  
        
        source /usr/local/Ascend/ascend-toolkit/set_env.sh    
        python -m ais_bench --device 0 --batchsize 1 --model ./srflow_df2k_x8_bs1.om --input ./prep_data/bin/ --output ./result/
      ```
 
      -   参数说明：
   
           -   model：om模型类型。
           -   input：预处理后的 bin 文件路径。
           -   output：输出文件存放路径
           -   device：NPU设备编号。
    	...
   
      推理后的输出默认在当前目录result下。


   c.  精度验证。

      调用srflow_postprocess.py脚本推理结果与Ground Truth比对，可以获得PSNR数据。
   
      ```
       python srflow_postprocess.py --hr ./SRFlow/datasets/div2k-validation-modcrop8-gt/ --binres ./result/2022_xx_xx-xx_xx_xx/  --save ./result/2022_xx_xx-xx_xx_xx/save/
      ```
   
      ./result/2022_xx_xx-xx_xx_xx/sumary.json 中的 2022_xx_xx-xx_xx_xx 为 ais_infer 自动生成的目录名。  
      参数解释：
   
      hr：对应输入低分变率图片的高分辨率图片路径
   
      binres：推理的输出路径
   
      save：代表对推理结果进行处理并将处理结果保存为图片的路径


# 模型推理性能&精度<a name="ZH-CN_TOPIC_0000001172201573"></a>

 **精度评测结果：**   

|    模型    | 官网pth精度 | 310离线推理精度 | 310P3离线推理精度 |
| :--------: | :---------: | :-------------: | :---------------: |
| SRFlow bs1 | psnr:23.05  |   psnr:23.063   |    psnr:23.041    |

**性能评测结果：**

|    模型    |  310性能   | 310P3性能  |
| :--------: | :--------: | :--------: |
| SRFlow bs1 | 0.53768fps | 0.72827fps |
=======
# SRFlow 模型推理指导

- [概述](#概述)
    - [输入输出数据](#输入输出数据)
- [推理环境](#推理环境)
- [快速上手](#快速上手)
    - [获取源码](#获取源码)
    - [准备数据集](#准备数据集)
    - [模型转换](#模型转换)
    - [推理验证](#推理验证)
- [性能&精度](#性能精度)

----
# 概述

SRFlow是一种基于归一化流的超分辨率方法，具备比GAN更强的脑补能力，能够基于低分辨率输入学习输出的条件分布。

+ 论文  
    [SRFlow: Learning the Super-Resolution Space with Normalizing Flow](https://arxiv.org/abs/2006.14200)  
    Andreas Lugmayr, Martin Danelljan, Luc Van Gool, Radu Timofte  

+ 参考实现：  
    url = https://github.com/andreas128/SRFlow  
    branch = master  
    commit_id = 8d91d81a2aec17e7739c5822f3a5462c908744f8  
    model_name = SRFlow  

## 输入输出数据
+ 模型输入  
    | input-name  | data-type | data-format |input-shape |
    | ----------- | --------- | ----------- | ---------- |
    | input-image | RGB_FP32  | NCHW        | batchsize x 3 x 256 x 256 | 

+ 模型输出  
    | output-name  |  data-type | data-format |output-shape |
    | ------------ | ---------- | ----------- | ----------- |
    | output-image |  RGB_FP32  | NCHW        | batchsize x 3 x 2048 x 2048   |

    说明：目前该模型只支持转出 batchszie 为 1 的 OM 模型。
----
# 推理环境

- 该模型推理所需配套的软件如下：

    | 配套      | 版本    | 环境准备指导 |
    | --------- | ------- | ---------- |
    | 固件与驱动 | 1.0.17  | [Pytorch框架推理环境准备](https://www.hiascend.com/document/detail/zh/ModelZoo/pytorchframework/pies) |
    | CANN      | 6.0.RC1 | -          |
    | Python    | 3.7.5   | -          |
    
    说明：请根据推理卡型号与 CANN 版本选择相匹配的固件与驱动版本。


----
# 快速上手

## 获取源码

1. 安装推理过程所需的依赖
    ```bash
    pip install -r requirements.txt
    ```
2. 获取开源仓源码
    ```bash
    git clone https://github.com/andreas128/SRFlow -b master
    cd SRFlow
    git reset 8d91d81a2aec17e7739c5822f3a5462c908744f8 --hard
    patch -p1 < ../srflow.patch
    cd ..
    ```

## 准备数据集

1. 获取原始数据集  
    本模型使用[DIV2K数据集](https://data.vision.ee.ethz.ch/cvl/DIV2K/)来验证模型精度，可参考以下命令下载并解压原始数据集：
    ```bash
    wget http://data.vision.ee.ethz.ch/alugmayr/SRFlow/datasets.zip
    unzip datasets.zip
    ```
    该模型需要的数据及目录结构如下：
    ```
    ├── datasets
        ├── div2k-validation-modcrop8-gt
        └── div2k-validation-modcrop8-x8
    ```

2. 数据预处理  
    执行前处理脚本将原始数据转换为OM模型输入需要的bin文件。
    ```bash
    python srflow_preprocess.py -s ./datasets/div2k-validation-modcrop8-x8 -o ./prep_data
    ```
    参数说明：
    + -s/--source: 原始数据路径
    + -o/--output: 保存输出bin文件的目录路径
    
    运行成功后，每张测试图片都会对应生成一个bin文件存放于`./prep_data/bin`目录下，总数为100.


## 模型转换

1. PyTroch 模型转 ONNX 模型  
 
    下载[**预训练模型**](http://data.vision.ee.ethz.ch/alugmayr/SRFlow/pretrained_models.zip)到当前目录并解压，可参考命令：
    ```bash
    wget http://data.vision.ee.ethz.ch/alugmayr/SRFlow/pretrained_models.zip
    unzip pretrained_models.zip
    ```

    然后执行执行以下命令生成 ONNX 模型：
    ```bash
    python srflow_pth2onnx.py  --pth ./pretrained_models/SRFlow_DF2K_8X.pth --onnx srflow_df2k_x8.onnx
    ```
    参数说明：
    + --pth: 预训练权重文件路径
    + --onnx: ONNX模型的保存路径

2. ONNX 模型优化  
    使用 onnx-simplifier 简化 ONNX 模型：
    ```bash
    python -m onnxsim ./srflow_df2k_x8.onnx ./srflow_df2k_x8_sim.onnx
    ```
    以上的命令中，`./srflow_df2k_x8.onnx`为原始ONXN模型，`./srflow_df2k_x8_sim.onnx`为优化后的ONNX模型。

3. ONNX 模型转 OM 模型  

    step1: 查看NPU芯片名称 \${chip_name}
    ```bash
    npu-smi info
    ```
    例如该设备芯片名为 310P3，回显如下：
    ```
    +-------------------+-----------------+------------------------------------------------------+
    | NPU     Name      | Health          | Power(W)     Temp(C)           Hugepages-Usage(page) |
    | Chip    Device    | Bus-Id          | AICore(%)    Memory-Usage(MB)                        |
    +===================+=================+======================================================+
    | 0       310P3     | OK              | 15.8         42                0    / 0              |
    | 0       0         | 0000:82:00.0    | 0            1074 / 21534                            |
    +===================+=================+======================================================+
    | 1       310P3     | OK              | 15.4         43                0    / 0              |
    | 0       1         | 0000:89:00.0    | 0            1070 / 21534                            |
    +===================+=================+======================================================+
    ```

    step2: ONNX 模型转 OM 模型
    ```bash
    # 配置环境变量
    source /usr/local/Ascend/ascend-toolkit/set_env.sh
    
    chip_name=310P3  # 根据 step1 的结果设值
    bs=1  # 根据需要自行设置batchsize

    # 执行 ATC 进行模型转换
    atc --framework=5 \
        --model=./srflow_df2k_x8_sim.onnx \
        --output=./srflow_df2k_x8_bs${bs} \
        --input_format=NCHW \
        --input_shape="input-image:${bs},3,256,256" \
        --log=error \
        --soc_version=Ascend${chip_name} \
        --fusion_switch_file=./srflow_fusion_switch.cfg
    ```

   参数说明：
    + --framework: 5代表ONNX模型
    + --model: ONNX模型路径
    + --input_shape: 模型输入数据的shape
    + --input_format: 输入数据的排布格式
    + --output: OM模型路径，无需加后缀
    + --log：日志级别
    + --soc_version: 处理器型号
    + --fusion_switch_file: OM融合算子配置文件


## 推理验证

1. 对数据集推理  
    该离线模型使用ais_infer作为推理工具，请参考[**安装文档**](https://gitee.com/ascend/tools/tree/master/ais-bench_workload/tool/ais_infer#%E4%B8%80%E9%94%AE%E5%AE%89%E8%A3%85)安装推理后端包aclruntime与推理前端包ais_bench。完成安装后，执行以下命令预处理后的数据进行推理。
    ```bash
    python -m ais_bench \
        --model ./srflow_df2k_x8_bs${bs}.om \
        --input ./prep_data/bin/ \
        --output ./ \
        --output_dirname result_bs${bs} \
        --batchsize ${bs}
    ```
    参数说明：
    + --model OM模型路径
    + --input 存放预处理后数据的目录路径
    + --output 用于存放推理结果的父目录路径
    + --output_dirname 用于存放推理结果的子目录名，位于--output指定的目录下
    + --batchsize 模型每次输入bin文件的数量


2. 性能验证  
    对于性能的测试，需要注意以下三点：
    + 测试前，请通过`npu-smi info`命令查看NPU设备状态，请务必在NPU设备空闲的状态下进行性能测试。
    + 为了避免测试过程因持续时间太长而受到干扰，建议通过纯推理的方式进行性能测试。
    + 使用吞吐率作为性能指标，单位为 fps，反映模型在单位时间（1秒）内处理的样本数。
    ```bash
    python -m ais_bench --model ./srflow_df2k_x8_bs${bs}.om --batchsize ${bs} --loop 100
    ```
    执行完纯推理命令，程序会打印出与性能相关的指标，找到以关键字 **[INFO] throughput** 开头的一行，行尾的数字即为 OM 模型的吞吐率。

3. 精度验证  

    执行后处理脚本，根据推理结果计算OM模型的精度：
    ```bash
    python srflow_postprocess.py \
        --hr ./datasets/div2k-validation-modcrop8-gt/ \
        --binres ./result_bs${bs} \
        --save ./result_bs${bs}_save
    ```
    参数说明：
    + --hr: 高分辨率图片所在路径
    + --binres: 推理结果所在路径
    + --save: 后处理生成图片的保存路径
    

----
# 性能&精度

在310P设备上，该模型目前仅支持的batchsize为1，此时OM模型的性能与精度如下表：

| 芯片型号   | BatchSize | 数据集 | 精度            | 性能       |
| --------- | --------- | ------ | --------------- | --------- |
|Ascend310P3| 1         | DIV2K  | avg_psnr=23.017 | 0.737 fps |
>>>>>>> 26757aab
<|MERGE_RESOLUTION|>--- conflicted
+++ resolved
@@ -1,292 +1,15 @@
-<<<<<<< HEAD
-# SRFlow模型-推理指导
-
-
-- [概述](#ZH-CN_TOPIC_0000001172161501)
-
-- [推理环境准备](#ZH-CN_TOPIC_0000001126281702)
-
-- [快速上手](#ZH-CN_TOPIC_0000001126281700)
-
-  - [获取源码](#section4622531142816)
-  - [准备数据集](#section183221994411)
-  - [模型推理](#section741711594517)
-
-- [模型推理性能](#ZH-CN_TOPIC_0000001172201573)
-
-  ******
-
-
-
-
-# 概述<a name="ZH-CN_TOPIC_0000001172161501"></a>
-
-SRFlow是一种基于归一化流的超分辨率方法，具备比GAN更强的脑补能力，能够基于低分辨率输入学习输出的条件分布。
-
-
-- 参考实现：
-
-  ```
-  url=https://github.com/andreas128/SRFlow
-  branch=master
-  commit_id=8d91d81a2aec17e7739c5822f3a5462c908744f8
-  model_name=SRFlow
-  ```
-
-  通过Git获取对应commit\_id的代码方法如下：
-
-  ```
-  git clone {repository_url}        # 克隆仓库的代码
-  cd {repository_name}              # 切换到模型的代码仓目录
-  git checkout {branch}         # 切换到对应分支
-  git reset --hard {commit_id}      # 代码设置到对应的commit_id（可选）
-  cd {code_path}                    # 切换到模型代码所在路径，若仓库下只有该模型，则无需切换
-  ```
-
-
-## 输入输出数据<a name="section540883920406"></a>
-
-- 输入数据
-
-  | 输入数据 | 数据类型 | 大小                      | 数据排布格式 |
-  | -------- | -------- | ------------------------- | ------------ |
-  | input    | RGB_FP32 | batchsize x 3 x 256 x 256 | NCHW         |
-
-
-- 输出数据
-
-  | 输出数据 | 数据类型     | 大小 | 数据排布格式 |
-  | -------- | -------- | -------- | ------------ |
-  | output1  | RGB_FP32 | batchsize x 3 x 2048 x 2048  | ND           |
-
-
-
-# 推理环境准备\[所有版本\]<a name="ZH-CN_TOPIC_0000001126281702"></a>
-
-- 该模型需要以下插件与驱动
-
-  **表 1**  版本配套表
-
-| 配套                                                         | 版本    | 环境准备指导                                                 |
-| ------------------------------------------------------------ | ------- | ------------------------------------------------------------ |
-| 固件与驱动                                                   | 1.0.15  | [Pytorch框架推理环境准备](https://www.hiascend.com/document/detail/zh/ModelZoo/pytorchframework/pies) |
-| CANN                                                         | 5.1.RC2 | -                                                            |
-| Python                                                       | 3.7.5   | -                                                            |
-| PyTorch                                                      | 1.8.0   | -                                                            |
-| onnx                                                      | 1.8.0   | -                                                            |
-| TorchVision                                               | 0.9.0   | -                                                            |
-| onnx-simplifier                                            | 0.3.6   | -                                                            |
-| Pillow                                            | 8.2.0   | -                                                            |
-| Opencv-python                                            | 4.4.0.46   | -                                                            |
-| pyyaml                                                      | 5.3.1   | -                                                            |
-| scikit-image                                                 | 5.3.1   | -                                                            |
-| pyyaml                                                      | 0.17.2   | -                                                            |
-| natsort                                                      | 7.0.1   | -                                                            |
-| protobuf                                                 | 3.19.0   | -                                                            |
-| decorator                                                   | 5.1.1   | -                                                            |
-| sympy                                                      | 1.10.1   | -                                                            |
-
-# 快速上手<a name="ZH-CN_TOPIC_0000001126281700"></a>
-
-## 获取源码<a name="section4622531142816"></a>
-
-1. 获取源码。
-
-   ```
-   git clone https://github.com/andreas128/SRFlow -b master
-   cd SRFlow
-   git reset 8d91d81a2aec17e7739c5822f3a5462c908744f8 --hard
-   patch -p1 < ../srflow.diff
-   ```
-
-2. 安装依赖。
-
-   ```
-   pip3 install -r requirements.txt
-   ```
-
-## 准备数据集<a name="section183221994411"></a>
-
-1. 获取原始数据集，并将数据集移动至SRFlow路径下。
-   ```
-   wget  http://data.vision.ee.ethz.ch/alugmayr/SRFlow/datasets.zip
-   unzip datasets.zip
-   rm datasets.zip
-   ```
-   解压后数据集目录结构如下所示：
-   ```
-   ├── datasets
-       ├── div2k-validation-modcrop8-gt
-       ├── div2k-validation-modcrop8-x8
-   ```
-2. 数据预处理。
-
-   数据预处理将原始数据集转换为模型输入的数据。
-
-   执行srflow_preprocess.py脚本，完成预处理。
-
-   ```
-   python3.7 srflow_preprocess.py -s ./SRFlow/datasets/div2k-validation-modcrop8-x8 -d ./prep_data
-   ```
-
-   将输入数据进行固定shape并将处理后的bin文件保存至./pre_data目录下。
-
-
-## 模型推理<a name="section741711594517"></a>
-
-1. 模型转换。
-
-   使用PyTorch将模型权重文件.pth转换为.onnx文件，再使用ATC工具将.onnx文件转为离线推理模型文件.om文件。
-
-   1. 获取权重文件，并将权重文件SRFlow_DF2K_8X.pth移动至SRFlow路径下。
-
-       ```
-       wget  http://data.vision.ee.ethz.ch/alugmayr/SRFlow/pretrained_models.zip
-       unzip pretrained_models.zip
-       rm pretrained_models.zip
-       ```
-
-   2. 导出onnx文件。
-
-      1. 使用srflow_pth2onnx.py导出onnx文件。
-
-         运行srflow_pth2onnx.py脚本导出指定batch size为1的onnx模型，模型不支持动态batch。
-
-         ```
-         python3.7 srflow_pth2onnx.py  --pth ./SRFlow/SRFlow_DF2K_8X.pth --onnx srflow_df2k_x8_bs1.onnx
-         ```
-
-         获得srflow_df2k_x8_bs1.onnx文件。
-
-      2. 优化ONNX文件。
-         执行命令，对onnx模型进行优化。
-
-         ```
-         python3.7 -m onnxsim srflow_df2k_x8_bs1.onnx srflow_df2k_x8_bs1_sim.onnx 0 --input-shape "1,3,256,256"
-         ```
-
-         得到srflow_df2k_x8_bs1sim.onnx文件，onnxsim的三个参数分别代表输入的onnx模型、简化后输出的onnx模型与onnxsim检查次数。
-
-   3. 使用ATC工具将ONNX模型转OM模型。
-
-      1. 配置环境变量。
-
-         ```
-          source /usr/local/Ascend/ascend-toolkit/set_env.sh
-         ```
-
-         > **说明：** 
-         >该脚本中环境变量仅供参考，请以实际安装环境配置环境变量。详细介绍请参见《[CANN 开发辅助工具指南 \(推理\)](https://support.huawei.com/enterprise/zh/ascend-computing/cann-pid-251168373?category=developer-documents&subcategory=auxiliary-development-tools)》。
-
-      2. 执行命令查看芯片名称（$\{chip\_name\}）。
-
-         ```
-         npu-smi info
-         #该设备芯片名为Ascend310P3
-         回显如下：
-         +-------------------+-----------------+------------------------------------------------------+
-         | NPU     Name      | Health          | Power(W)     Temp(C)           Hugepages-Usage(page) |
-         | Chip    Device    | Bus-Id          | AICore(%)    Memory-Usage(MB)                        |
-         +===================+=================+======================================================+
-         | 0       310P3     | OK              | 15.8         42                0    / 0              |
-         | 0       0         | 0000:82:00.0    | 0            1074 / 21534                            |
-         +===================+=================+======================================================+
-         | 1       310P3     | OK              | 15.4         43                0    / 0              |
-         | 0       1         | 0000:89:00.0    | 0            1070 / 21534                            |
-         +===================+=================+======================================================+
-         ```
-
-      3. 执行ATC命令。
-         ```
-          atc --framework=5 --model=srflow_df2k_x8_bs1_sim.onnx --output=srflow_df2k_x8_bs1 --input_format=NCHW --input_shape="input_1:1,3,256,256" --log=debug --soc_version=Ascend${chip_name} --fusion_switch_file=./fusion_switch.cfg
-         ```
-
-         - 参数说明：
-
-           -   --model：为ONNX模型文件。
-           -   --framework：5代表ONNX模型。
-           -   --output：输出的OM模型。
-           -   --input\_format：输入数据的格式。
-           -   --input\_shape：输入数据的shape。
-           -   --log：日志级别。
-           -   --soc\_version：处理器型号。
-           -   --fusion_switch_file：融合配置文件。
-
-           运行成功后生成srflow_df2k_x8_bs1.om模型文件。
-
-
-
-2. 开始推理验证。
-
-   a.  安装ais_bench推理工具。
-
-   请访问[ais_bench推理工具](https://gitee.com/ascend/tools/tree/master/ais-bench_workload/tool/ais_infer)代码仓，根据readme文档进行工具安装。
-
-   b.  执行推理。
-
-      ```
-        # 创建result文件夹，存放推理结果文件
-        rm -rf result 
-        mkdir result  
-        
-        source /usr/local/Ascend/ascend-toolkit/set_env.sh    
-        python -m ais_bench --device 0 --batchsize 1 --model ./srflow_df2k_x8_bs1.om --input ./prep_data/bin/ --output ./result/
-      ```
- 
-      -   参数说明：
-   
-           -   model：om模型类型。
-           -   input：预处理后的 bin 文件路径。
-           -   output：输出文件存放路径
-           -   device：NPU设备编号。
-    	...
-   
-      推理后的输出默认在当前目录result下。
-
-
-   c.  精度验证。
-
-      调用srflow_postprocess.py脚本推理结果与Ground Truth比对，可以获得PSNR数据。
-   
-      ```
-       python srflow_postprocess.py --hr ./SRFlow/datasets/div2k-validation-modcrop8-gt/ --binres ./result/2022_xx_xx-xx_xx_xx/  --save ./result/2022_xx_xx-xx_xx_xx/save/
-      ```
-   
-      ./result/2022_xx_xx-xx_xx_xx/sumary.json 中的 2022_xx_xx-xx_xx_xx 为 ais_infer 自动生成的目录名。  
-      参数解释：
-   
-      hr：对应输入低分变率图片的高分辨率图片路径
-   
-      binres：推理的输出路径
-   
-      save：代表对推理结果进行处理并将处理结果保存为图片的路径
-
-
-# 模型推理性能&精度<a name="ZH-CN_TOPIC_0000001172201573"></a>
-
- **精度评测结果：**   
-
-|    模型    | 官网pth精度 | 310离线推理精度 | 310P3离线推理精度 |
-| :--------: | :---------: | :-------------: | :---------------: |
-| SRFlow bs1 | psnr:23.05  |   psnr:23.063   |    psnr:23.041    |
-
-**性能评测结果：**
-
-|    模型    |  310性能   | 310P3性能  |
-| :--------: | :--------: | :--------: |
-| SRFlow bs1 | 0.53768fps | 0.72827fps |
-=======
 # SRFlow 模型推理指导
 
+- [SRFlow 模型推理指导](#srflow-模型推理指导)
 - [概述](#概述)
-    - [输入输出数据](#输入输出数据)
+  - [输入输出数据](#输入输出数据)
 - [推理环境](#推理环境)
 - [快速上手](#快速上手)
-    - [获取源码](#获取源码)
-    - [准备数据集](#准备数据集)
-    - [模型转换](#模型转换)
-    - [推理验证](#推理验证)
-- [性能&精度](#性能精度)
+  - [获取源码](#获取源码)
+  - [准备数据集](#准备数据集)
+  - [模型转换](#模型转换)
+  - [推理验证](#推理验证)
+- [性能\&精度](#性能精度)
 
 ----
 # 概述
@@ -501,5 +224,4 @@
 
 | 芯片型号   | BatchSize | 数据集 | 精度            | 性能       |
 | --------- | --------- | ------ | --------------- | --------- |
-|Ascend310P3| 1         | DIV2K  | avg_psnr=23.017 | 0.737 fps |
->>>>>>> 26757aab
+|Ascend310P3| 1         | DIV2K  | avg_psnr=23.017 | 0.737 fps |