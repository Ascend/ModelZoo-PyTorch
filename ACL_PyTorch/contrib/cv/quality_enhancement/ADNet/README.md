--- conflicted
+++ resolved
@@ -215,11 +215,7 @@
 
 2. 开始推理验证。
 
-<<<<<<< HEAD
    a.  安装ais_bench推理工具。
-=======
-   a. 使用ais-infer工具进行推理。
->>>>>>> 26757aab
 
       请访问[ais_bench推理工具](https://gitee.com/ascend/tools/tree/master/ais-bench_workload/tool/ais_infer)代码仓，根据readme文档进行工具安装。  
 
@@ -227,13 +223,8 @@
    b. 执行推理(${ais_infer_path}请根据实际的推理工具路径填写)。
 
       ```
-<<<<<<< HEAD
-       mkdir -p outbs1/INoisy
-       python3 -m ais_bench --model ./ADNet_bs1.om --input ./prep_dataset/INoisy/  --output ./outbs1/INoisy/ --outfmt BIN  --batchsize 1 --device 0
-=======
       mkdir -p result/INoisy
       python3 ${ais_infer_path}/ais_infer.py --model=./ADNet_bs1.om --input=./prep_dataset/INoisy/  --output=./result/INoisy/ --output_dirname=bs1 --outfmt=BIN  --batchsize=1 --device=0
->>>>>>> 26757aab
       ```
 
       - 参数说明：
@@ -247,7 +238,6 @@
       推理后的输出在文件夹(如下文：./result/INoisy/bs1)。
     
 
-
    c. 精度验证。
 
       调用脚本与原图片处理后文件比对，可以获得Accuracy数据，结果保存在result.json中。
@@ -267,14 +257,10 @@
 
    d. 性能验证。
 
-      可使用ais_bench推理工具的纯推理模式验证不同batch_size的om模型的性能，参考命令如下：
+      可使用ais_infer推理工具的纯推理模式验证不同batch_size的om模型的性能，参考命令如下：
     
       ```python
-<<<<<<< HEAD
-       python3 -m ais_bench --model ./ADNet_bs1.om --output ./ --batchsize 1 --device 0 --outfmt BIN --loop 5
-=======
       python3 ${ais_infer_path}/ais_infer.py --model=${om_model_path} --loop=20 --batchsize=${batch_size} --device=${device_id} --outfmt=BIN
->>>>>>> 26757aab
       ```
 
       - 参数说明：
