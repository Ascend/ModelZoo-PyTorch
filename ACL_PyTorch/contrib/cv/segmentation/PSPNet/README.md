# PSPNet模型-推理指导


- [概述](#ZH-CN_TOPIC_0000001172161501)

    - [输入输出数据](#section540883920406)



- [推理环境准备](#ZH-CN_TOPIC_0000001126281702)

- [快速上手](#ZH-CN_TOPIC_0000001126281700)

  - [获取源码](#section4622531142816)
  - [准备数据集](#section183221994411)
  - [模型推理](#section741711594517)

- [模型推理性能&精度](#ZH-CN_TOPIC_0000001172201573)

  ******


# 概述<a name="ZH-CN_TOPIC_0000001172161501"></a>

参考论文[Pyramid Scene Parsing Network](https://arxiv.org/abs/1612.01105)，使用PPM(pyramid pooling module)和提出的PSPNet(pyramid scene parsing network)，实现了通过融合different-region-based context获取全局context信息的能力。同时，PSPNet在多个数据集上实现了SOTA，取得ImageNet scene parsing challenge 2016、PASCAL VOC 2012 benchmark和Cityscapes benchmark的第1名。

- 参考实现：

  ```
  url=https://github.com/open-mmlab/mmsegmentation.git
  commit_id=cdd58964b04961fff8abd4f20de1a653c5f6f51c
  code_path=mmsegmentation/mmseg/models/decode_heads/psp_head.py
  model_name=PSPNet
  ```

## 输入输出数据<a name="section540883920406"></a>

- 输入数据

  | 输入数据 | 数据类型 | 大小                      | 数据排布格式 |
  | -------- | -------- | ------------------------- | ------------ |
  | input    | RGB_FP32 | batchsize x 3 x 500x 500| NCHW         |


- 输出数据

  | 输出数据 | 数据类型 | 大小     | 数据排布格式 |
  | -------- | -------- | -------- | ------------ |
  | output1  | FLOAT32  | batchsize x 500 x 500| ND  |


# 推理环境准备<a name="ZH-CN_TOPIC_0000001126281702"></a>

- 该模型需要以下插件与驱动

  **表 1**  版本配套表

  | 配套                                                         | 版本    | 环境准备指导                                                 |
  | ------------------------------------------------------------ | ------- | ------------------------------------------------------------ |
  | 固件与驱动                                                   | 1.0.17  | [Pytorch框架推理环境准备](https://www.hiascend.com/document/detail/zh/ModelZoo/pytorchframework/pies) |
  | CANN                                                         | 6.0.RC1 | -                                                            |
  | Python                                                       | 3.7.5   | -                                                            |
  | PyTorch                                                      | 1.8.0   | -                                                            |
  | 说明：Atlas 300I Duo 推理卡请以CANN版本选择实际固件与驱动版本。 | \       | \                                                            |



# 快速上手<a name="ZH-CN_TOPIC_0000001126281700"></a>

## 获取源码<a name="section4622531142816"></a>

1. 获取源码。

   ```
   git clone https://github.com/open-mmlab/mmsegmentation.git
   cd mmsegmentation/
   git reset --hard cdd58964b04961fff8abd4f20de1a653c5f6f51c
   git apply ../PSPNet.patch
   cd ..
   ```

2. 安装依赖。

   ```
   pip3 install -r requirements.txt
   cd mmsegmentation
   pip3 install -e .
   cd ..
   ```

## 准备数据集<a name="section183221994411"></a>

1. 获取原始数据集。

   该模型使用[VOC2012官网](http://host.robots.ox.ac.uk/pascal/VOC/voc2012/index.html)的VOC2012的1449张验证集进行测试，目录结构如下：

   ```
   VOCdevkit/VOC2012/
   ├── JPEGImages          // 测试图片文件夹  
   ├── ImageSets           // 数据集信息文件夹
   └── SegmentationClass   // Ground Truth文件夹
   ```

2. 数据预处理，将原始数据集转换为模型输入的数据。

   执行pspnet_preprocess.py脚本，完成预处理。

   ```
   python3 pspnet_preprocess.py \
       --image_folder_path=${data_path}/VOCdevkit/VOC2012/JPEGImages/ \
       --split=${data_path}/VOCdevkit/VOC2012/ImageSets/Segmentation/val.txt \
       --bin_folder_path=./voc12_bin/
   ```

   ${data_path}表示数据集路径。
   - 参数说明：

     -   --image_folder_path：图片路径。
     -   --split：验证文件。
     -   --bin_folder_path：预处理文件保存路径。


## 模型推理<a name="section741711594517"></a>

1. 模型转换。

   使用PyTorch将模型权重文件.pth转换为.onnx文件，再使用ATC工具将.onnx文件转为离线推理模型文件.om文件。

   1. 获取权重文件。

      基于mmsegmentation训练的PSPNet模型的权重文件链接为：

      https://download.openmmlab.com/mmsegmentation/v0.5/pspnet/pspnet_r50-d8_512x512_20k_voc12aug/pspnet_r50-d8_512x512_20k_voc12aug_20200617_101958-ed5dfbd9.pth
      
      获取命令：
      
      ```
      wget https://download.openmmlab.com/mmsegmentation/v0.5/pspnet/pspnet_r50-d8_512x512_20k_voc12aug/pspnet_r50-d8_512x512_20k_voc12aug_20200617_101958-ed5dfbd9.pth
      ```

   2. 导出onnx文件。

      1. 使用pytorch2onnx导出onnx文件。

         运行pytorch2onnx.py脚本。

         ```
         python3 mmsegmentation/tools/pytorch2onnx.py \
             mmsegmentation/configs/pspnet/pspnet_r50-d8_512x512_20k_voc12aug.py \
             --checkpoint pspnet_r50-d8_512x512_20k_voc12aug_20200617_101958-ed5dfbd9.pth \
             --output-file pspnet_dybs.onnx \
             --shape 500 500  
         ```

         命令使用及参数说明可通过`python3 mmsegmentation/tools/pytorch2onnx.py -h`查看。

         获得pspnet_dybs.onnx文件。

      2. 优化ONNX文件。
         
         使用onnx-simplifier工具简化onnx模型，onnx-simplifier工具说明参考[官方链接](https://github.com/daquexian/onnx-simplifier)。

         ```
         onnxsim pspnet_dybs.onnx pspnet_sim_bs${batchsize}.onnx --overwrite-input-shape "input:${batchsize},3,500,500"
         ```

         获得`pspnet_sim_bs${batchsize}.onnx`文件，${batchsize}支持的值为：1，4，8，16，32，64。

   3. 使用ATC工具将ONNX模型转OM模型。

      1. 配置环境变量。

         ```
          source /usr/local/Ascend/ascend-toolkit/set_env.sh
         ```

      2. 执行命令查看芯片名称（$\{chip\_name\}）。

         ```
         npu-smi info
         #该设备芯片名为Ascend310P3 （自行替换）
         回显如下：
         +-------------------+-----------------+------------------------------------------------------+
         | NPU     Name      | Health          | Power(W)     Temp(C)           Hugepages-Usage(page) |
         | Chip    Device    | Bus-Id          | AICore(%)    Memory-Usage(MB)                        |
         +===================+=================+======================================================+
         | 0       310P3     | OK              | 15.8         42                0    / 0              |
         | 0       0         | 0000:82:00.0    | 0            1074 / 21534                            |
         +===================+=================+======================================================+
         | 1       310P3     | OK              | 15.4         43                0    / 0              |
         | 0       1         | 0000:89:00.0    | 0            1070 / 21534                            |
         +===================+=================+======================================================+
         ```

      3. 执行ATC命令。

         ```
          atc \
              --framework=5 \
              --model=pspnet_sim_bs${batchsize}.onnx \
              --output=pspnet_sim_bs${batchsize} \
              --input_format=NCHW \
              --input_shape="input:${batchsize},3,500,500" \
              --log=error \
              --soc_version=Ascend${chip_name} \
              --input_fp16_nodes=input
         ```

         - 参数说明：

           -   --model：为ONNX模型文件。
           -   --framework：5代表ONNX模型。
           -   --output：输出的OM模型。
           -   --input\_format：输入数据的格式。
           -   --input\_shape：输入数据的shape。
           -   --log：日志级别。
           -   --soc\_version：处理器型号。
           -   --input_fp16_nodes：设置输入为float16的节点。

           运行成功后生成`pspnet_sim_bs${batchsize}.om`模型文件，${batchsize}支持的值为：1，4，8，16，32，64。

2. 开始推理验证。

   1. 安装ais_bench推理工具。

      请访问[ais_bench推理工具](https://gitee.com/ascend/tools/tree/master/ais-bench_workload/tool/ais_infer)代码仓，根据readme文档进行工具安装。  

   2. 执行推理。

        ```
         python3 -m ais_bench \
             --model=./pspnet_sim_bs${batchsize}.om \
             --input=./voc12_bin/ \
             --batchsize=${batchsize} \
             --output=./result \
             --output_dirname=result_bs${batchsize}
        ```
         - 参数说明：
   
           -   --model：om模型路径。
           -   --input：bin文件路径。
           -   --batchsize：om模型的batch。
           -   --output：推理结果保存路径。
<<<<<<< HEAD
      
        ${batchsize}表示不同batch的om模型。

        推理完成后在当前PSENet工作目录生成推理结果。其目录命名格式为xxxx_xx_xx-xx_xx_xx(年_月_日-时_分_秒)，如2022_08_18-06_55_19。


=======
           -   --output_dirname：推理结果子文件夹。
           
   
        `${batchsize}`表示不同batch的om模型。推理完成后在指定目录即`./result/result_bs${batchsize}`生成推理结果。
   
        >**说明：** 
        >执行ais-infer工具请选择与运行环境架构相同的命令。参数详情请参见。
   
>>>>>>> 26757aab
   3. 精度验证。
      
      获取图片信息，命令为：
   
      ```
      python3 get_info.py jpg ${data_path}/VOCdevkit/VOC2012/JPEGImages/ voc12_jpg.info
      ```
      
      第一个参数为图片类型，第二个参数为数据集图片路径，第三个参数为生成的图片信息文件。
   
      调pspnet_postprocess.py脚本，计算mIoU指标，命令为：
   
      ```
       python3 pspnet_postprocess.py \
           --test_annotation=./voc12_jpg.info \
           --img_dir=${data_path}/VOCdevkit/VOC2012/JPEGImages \
           --ann_dir=${data_path}/VOCdevkit/VOC2012/SegmentationClass \
           --split=${data_path}/VOCdevkit/VOC2012/ImageSets/Segmentation/val.txt \
           --net_input_width=500 \
           --net_input_height=500 \
           --bin_data_path=./result/result_bs${batchsize}
      ```
   
      - 参数说明：
   
        - --test_annotation：图片信息文件。
        - --img_dir：图片路径。
        - --ann_dir：Ground Truth路径。
        - --split：验证文件。
        - --net_input_width：模型输入图片宽。
        - --net_input_height：模型输入图片高。
        - --bin_data_path：om推理结路径。
   
   4. 性能验证。
<<<<<<< HEAD

      可使用ais_bench推理工具的纯推理模式验证不同batch_size的om模型的性能，参考命令如下：

        ```
         python3 -m ais_bench --model=${om_model_path} --loop=20 --batchsize=${batch_size}
=======
   
      可使用ais_infer推理工具的纯推理模式验证不同batch_size的om模型的性能，参考命令如下：
   
        ```
         python3 -m ais_bench --model=pspnet_sim_bs${batchsize}.om --loop=20 --batchsize=${batch_size}
>>>>>>> 26757aab
        ```
   
      - 参数说明：
        - --model：om模型。
        - --loop：执行推理次数。
        - --batchsize：om模型的batchsize。


# 模型推理性能&精度<a name="ZH-CN_TOPIC_0000001172201573"></a>

调用ACL接口推理计算，性能参考下列数据。

| 芯片型号 | Batch Size   | 数据集 | 精度 | 性能 |
| ----------- | -------- | ------- | ----------- | --------------- |
| Ascend310P3 | 1        | VOC2012 | mIoU: 76.18 | 48.52     |
| Ascend310P3 | 4        | VOC2012 | mIoU: 76.18 | 63.26     |
| Ascend310P3 | 8        | VOC2012 | mIoU: 76.18 | 66.99     |
| Ascend310P3 | 16       | VOC2012 | mIoU: 76.18 | 67.85     |
| Ascend310P3 | 32       | VOC2012 | mIoU: 76.18 | 67.23     |
| Ascend310P3 | 64       | VOC2012 | mIoU: 76.18 | 63.69     |

注意：性能最优batchsize为16。<|MERGE_RESOLUTION|>--- conflicted
+++ resolved
@@ -1,329 +1,312 @@
-# PSPNet模型-推理指导
-
-
-- [概述](#ZH-CN_TOPIC_0000001172161501)
-
-    - [输入输出数据](#section540883920406)
-
-
-
-- [推理环境准备](#ZH-CN_TOPIC_0000001126281702)
-
-- [快速上手](#ZH-CN_TOPIC_0000001126281700)
-
-  - [获取源码](#section4622531142816)
-  - [准备数据集](#section183221994411)
-  - [模型推理](#section741711594517)
-
-- [模型推理性能&精度](#ZH-CN_TOPIC_0000001172201573)
-
-  ******
-
-
-# 概述<a name="ZH-CN_TOPIC_0000001172161501"></a>
-
-参考论文[Pyramid Scene Parsing Network](https://arxiv.org/abs/1612.01105)，使用PPM(pyramid pooling module)和提出的PSPNet(pyramid scene parsing network)，实现了通过融合different-region-based context获取全局context信息的能力。同时，PSPNet在多个数据集上实现了SOTA，取得ImageNet scene parsing challenge 2016、PASCAL VOC 2012 benchmark和Cityscapes benchmark的第1名。
-
-- 参考实现：
-
-  ```
-  url=https://github.com/open-mmlab/mmsegmentation.git
-  commit_id=cdd58964b04961fff8abd4f20de1a653c5f6f51c
-  code_path=mmsegmentation/mmseg/models/decode_heads/psp_head.py
-  model_name=PSPNet
-  ```
-
-## 输入输出数据<a name="section540883920406"></a>
-
-- 输入数据
-
-  | 输入数据 | 数据类型 | 大小                      | 数据排布格式 |
-  | -------- | -------- | ------------------------- | ------------ |
-  | input    | RGB_FP32 | batchsize x 3 x 500x 500| NCHW         |
-
-
-- 输出数据
-
-  | 输出数据 | 数据类型 | 大小     | 数据排布格式 |
-  | -------- | -------- | -------- | ------------ |
-  | output1  | FLOAT32  | batchsize x 500 x 500| ND  |
-
-
-# 推理环境准备<a name="ZH-CN_TOPIC_0000001126281702"></a>
-
-- 该模型需要以下插件与驱动
-
-  **表 1**  版本配套表
-
-  | 配套                                                         | 版本    | 环境准备指导                                                 |
-  | ------------------------------------------------------------ | ------- | ------------------------------------------------------------ |
-  | 固件与驱动                                                   | 1.0.17  | [Pytorch框架推理环境准备](https://www.hiascend.com/document/detail/zh/ModelZoo/pytorchframework/pies) |
-  | CANN                                                         | 6.0.RC1 | -                                                            |
-  | Python                                                       | 3.7.5   | -                                                            |
-  | PyTorch                                                      | 1.8.0   | -                                                            |
-  | 说明：Atlas 300I Duo 推理卡请以CANN版本选择实际固件与驱动版本。 | \       | \                                                            |
-
-
-
-# 快速上手<a name="ZH-CN_TOPIC_0000001126281700"></a>
-
-## 获取源码<a name="section4622531142816"></a>
-
-1. 获取源码。
-
-   ```
-   git clone https://github.com/open-mmlab/mmsegmentation.git
-   cd mmsegmentation/
-   git reset --hard cdd58964b04961fff8abd4f20de1a653c5f6f51c
-   git apply ../PSPNet.patch
-   cd ..
-   ```
-
-2. 安装依赖。
-
-   ```
-   pip3 install -r requirements.txt
-   cd mmsegmentation
-   pip3 install -e .
-   cd ..
-   ```
-
-## 准备数据集<a name="section183221994411"></a>
-
-1. 获取原始数据集。
-
-   该模型使用[VOC2012官网](http://host.robots.ox.ac.uk/pascal/VOC/voc2012/index.html)的VOC2012的1449张验证集进行测试，目录结构如下：
-
-   ```
-   VOCdevkit/VOC2012/
-   ├── JPEGImages          // 测试图片文件夹  
-   ├── ImageSets           // 数据集信息文件夹
-   └── SegmentationClass   // Ground Truth文件夹
-   ```
-
-2. 数据预处理，将原始数据集转换为模型输入的数据。
-
-   执行pspnet_preprocess.py脚本，完成预处理。
-
-   ```
-   python3 pspnet_preprocess.py \
-       --image_folder_path=${data_path}/VOCdevkit/VOC2012/JPEGImages/ \
-       --split=${data_path}/VOCdevkit/VOC2012/ImageSets/Segmentation/val.txt \
-       --bin_folder_path=./voc12_bin/
-   ```
-
-   ${data_path}表示数据集路径。
-   - 参数说明：
-
-     -   --image_folder_path：图片路径。
-     -   --split：验证文件。
-     -   --bin_folder_path：预处理文件保存路径。
-
-
-## 模型推理<a name="section741711594517"></a>
-
-1. 模型转换。
-
-   使用PyTorch将模型权重文件.pth转换为.onnx文件，再使用ATC工具将.onnx文件转为离线推理模型文件.om文件。
-
-   1. 获取权重文件。
-
-      基于mmsegmentation训练的PSPNet模型的权重文件链接为：
-
-      https://download.openmmlab.com/mmsegmentation/v0.5/pspnet/pspnet_r50-d8_512x512_20k_voc12aug/pspnet_r50-d8_512x512_20k_voc12aug_20200617_101958-ed5dfbd9.pth
-      
-      获取命令：
-      
-      ```
-      wget https://download.openmmlab.com/mmsegmentation/v0.5/pspnet/pspnet_r50-d8_512x512_20k_voc12aug/pspnet_r50-d8_512x512_20k_voc12aug_20200617_101958-ed5dfbd9.pth
-      ```
-
-   2. 导出onnx文件。
-
-      1. 使用pytorch2onnx导出onnx文件。
-
-         运行pytorch2onnx.py脚本。
-
-         ```
-         python3 mmsegmentation/tools/pytorch2onnx.py \
-             mmsegmentation/configs/pspnet/pspnet_r50-d8_512x512_20k_voc12aug.py \
-             --checkpoint pspnet_r50-d8_512x512_20k_voc12aug_20200617_101958-ed5dfbd9.pth \
-             --output-file pspnet_dybs.onnx \
-             --shape 500 500  
-         ```
-
-         命令使用及参数说明可通过`python3 mmsegmentation/tools/pytorch2onnx.py -h`查看。
-
-         获得pspnet_dybs.onnx文件。
-
-      2. 优化ONNX文件。
-         
-         使用onnx-simplifier工具简化onnx模型，onnx-simplifier工具说明参考[官方链接](https://github.com/daquexian/onnx-simplifier)。
-
-         ```
-         onnxsim pspnet_dybs.onnx pspnet_sim_bs${batchsize}.onnx --overwrite-input-shape "input:${batchsize},3,500,500"
-         ```
-
-         获得`pspnet_sim_bs${batchsize}.onnx`文件，${batchsize}支持的值为：1，4，8，16，32，64。
-
-   3. 使用ATC工具将ONNX模型转OM模型。
-
-      1. 配置环境变量。
-
-         ```
-          source /usr/local/Ascend/ascend-toolkit/set_env.sh
-         ```
-
-      2. 执行命令查看芯片名称（$\{chip\_name\}）。
-
-         ```
-         npu-smi info
-         #该设备芯片名为Ascend310P3 （自行替换）
-         回显如下：
-         +-------------------+-----------------+------------------------------------------------------+
-         | NPU     Name      | Health          | Power(W)     Temp(C)           Hugepages-Usage(page) |
-         | Chip    Device    | Bus-Id          | AICore(%)    Memory-Usage(MB)                        |
-         +===================+=================+======================================================+
-         | 0       310P3     | OK              | 15.8         42                0    / 0              |
-         | 0       0         | 0000:82:00.0    | 0            1074 / 21534                            |
-         +===================+=================+======================================================+
-         | 1       310P3     | OK              | 15.4         43                0    / 0              |
-         | 0       1         | 0000:89:00.0    | 0            1070 / 21534                            |
-         +===================+=================+======================================================+
-         ```
-
-      3. 执行ATC命令。
-
-         ```
-          atc \
-              --framework=5 \
-              --model=pspnet_sim_bs${batchsize}.onnx \
-              --output=pspnet_sim_bs${batchsize} \
-              --input_format=NCHW \
-              --input_shape="input:${batchsize},3,500,500" \
-              --log=error \
-              --soc_version=Ascend${chip_name} \
-              --input_fp16_nodes=input
-         ```
-
-         - 参数说明：
-
-           -   --model：为ONNX模型文件。
-           -   --framework：5代表ONNX模型。
-           -   --output：输出的OM模型。
-           -   --input\_format：输入数据的格式。
-           -   --input\_shape：输入数据的shape。
-           -   --log：日志级别。
-           -   --soc\_version：处理器型号。
-           -   --input_fp16_nodes：设置输入为float16的节点。
-
-           运行成功后生成`pspnet_sim_bs${batchsize}.om`模型文件，${batchsize}支持的值为：1，4，8，16，32，64。
-
-2. 开始推理验证。
-
-   1. 安装ais_bench推理工具。
-
-      请访问[ais_bench推理工具](https://gitee.com/ascend/tools/tree/master/ais-bench_workload/tool/ais_infer)代码仓，根据readme文档进行工具安装。  
-
-   2. 执行推理。
-
-        ```
-         python3 -m ais_bench \
-             --model=./pspnet_sim_bs${batchsize}.om \
-             --input=./voc12_bin/ \
-             --batchsize=${batchsize} \
-             --output=./result \
-             --output_dirname=result_bs${batchsize}
-        ```
-         - 参数说明：
-   
-           -   --model：om模型路径。
-           -   --input：bin文件路径。
-           -   --batchsize：om模型的batch。
-           -   --output：推理结果保存路径。
-<<<<<<< HEAD
-      
-        ${batchsize}表示不同batch的om模型。
-
-        推理完成后在当前PSENet工作目录生成推理结果。其目录命名格式为xxxx_xx_xx-xx_xx_xx(年_月_日-时_分_秒)，如2022_08_18-06_55_19。
-
-
-=======
-           -   --output_dirname：推理结果子文件夹。
-           
-   
-        `${batchsize}`表示不同batch的om模型。推理完成后在指定目录即`./result/result_bs${batchsize}`生成推理结果。
-   
-        >**说明：** 
-        >执行ais-infer工具请选择与运行环境架构相同的命令。参数详情请参见。
-   
->>>>>>> 26757aab
-   3. 精度验证。
-      
-      获取图片信息，命令为：
-   
-      ```
-      python3 get_info.py jpg ${data_path}/VOCdevkit/VOC2012/JPEGImages/ voc12_jpg.info
-      ```
-      
-      第一个参数为图片类型，第二个参数为数据集图片路径，第三个参数为生成的图片信息文件。
-   
-      调pspnet_postprocess.py脚本，计算mIoU指标，命令为：
-   
-      ```
-       python3 pspnet_postprocess.py \
-           --test_annotation=./voc12_jpg.info \
-           --img_dir=${data_path}/VOCdevkit/VOC2012/JPEGImages \
-           --ann_dir=${data_path}/VOCdevkit/VOC2012/SegmentationClass \
-           --split=${data_path}/VOCdevkit/VOC2012/ImageSets/Segmentation/val.txt \
-           --net_input_width=500 \
-           --net_input_height=500 \
-           --bin_data_path=./result/result_bs${batchsize}
-      ```
-   
-      - 参数说明：
-   
-        - --test_annotation：图片信息文件。
-        - --img_dir：图片路径。
-        - --ann_dir：Ground Truth路径。
-        - --split：验证文件。
-        - --net_input_width：模型输入图片宽。
-        - --net_input_height：模型输入图片高。
-        - --bin_data_path：om推理结路径。
-   
-   4. 性能验证。
-<<<<<<< HEAD
-
-      可使用ais_bench推理工具的纯推理模式验证不同batch_size的om模型的性能，参考命令如下：
-
-        ```
-         python3 -m ais_bench --model=${om_model_path} --loop=20 --batchsize=${batch_size}
-=======
-   
-      可使用ais_infer推理工具的纯推理模式验证不同batch_size的om模型的性能，参考命令如下：
-   
-        ```
-         python3 -m ais_bench --model=pspnet_sim_bs${batchsize}.om --loop=20 --batchsize=${batch_size}
->>>>>>> 26757aab
-        ```
-   
-      - 参数说明：
-        - --model：om模型。
-        - --loop：执行推理次数。
-        - --batchsize：om模型的batchsize。
-
-
-# 模型推理性能&精度<a name="ZH-CN_TOPIC_0000001172201573"></a>
-
-调用ACL接口推理计算，性能参考下列数据。
-
-| 芯片型号 | Batch Size   | 数据集 | 精度 | 性能 |
-| ----------- | -------- | ------- | ----------- | --------------- |
-| Ascend310P3 | 1        | VOC2012 | mIoU: 76.18 | 48.52     |
-| Ascend310P3 | 4        | VOC2012 | mIoU: 76.18 | 63.26     |
-| Ascend310P3 | 8        | VOC2012 | mIoU: 76.18 | 66.99     |
-| Ascend310P3 | 16       | VOC2012 | mIoU: 76.18 | 67.85     |
-| Ascend310P3 | 32       | VOC2012 | mIoU: 76.18 | 67.23     |
-| Ascend310P3 | 64       | VOC2012 | mIoU: 76.18 | 63.69     |
-
+# PSPNet模型-推理指导
+
+
+- [概述](#ZH-CN_TOPIC_0000001172161501)
+
+    - [输入输出数据](#section540883920406)
+
+
+
+- [推理环境准备](#ZH-CN_TOPIC_0000001126281702)
+
+- [快速上手](#ZH-CN_TOPIC_0000001126281700)
+
+  - [获取源码](#section4622531142816)
+  - [准备数据集](#section183221994411)
+  - [模型推理](#section741711594517)
+
+- [模型推理性能&精度](#ZH-CN_TOPIC_0000001172201573)
+
+  ******
+
+
+# 概述<a name="ZH-CN_TOPIC_0000001172161501"></a>
+
+参考论文[Pyramid Scene Parsing Network](https://arxiv.org/abs/1612.01105)，使用PPM(pyramid pooling module)和提出的PSPNet(pyramid scene parsing network)，实现了通过融合different-region-based context获取全局context信息的能力。同时，PSPNet在多个数据集上实现了SOTA，取得ImageNet scene parsing challenge 2016、PASCAL VOC 2012 benchmark和Cityscapes benchmark的第1名。
+
+- 参考实现：
+
+  ```
+  url=https://github.com/open-mmlab/mmsegmentation.git
+  commit_id=cdd58964b04961fff8abd4f20de1a653c5f6f51c
+  code_path=mmsegmentation/mmseg/models/decode_heads/psp_head.py
+  model_name=PSPNet
+  ```
+
+## 输入输出数据<a name="section540883920406"></a>
+
+- 输入数据
+
+  | 输入数据 | 数据类型 | 大小                      | 数据排布格式 |
+  | -------- | -------- | ------------------------- | ------------ |
+  | input    | RGB_FP32 | batchsize x 3 x 500x 500| NCHW         |
+
+
+- 输出数据
+
+  | 输出数据 | 数据类型 | 大小     | 数据排布格式 |
+  | -------- | -------- | -------- | ------------ |
+  | output1  | FLOAT32  | batchsize x 500 x 500| ND  |
+
+
+# 推理环境准备<a name="ZH-CN_TOPIC_0000001126281702"></a>
+
+- 该模型需要以下插件与驱动
+
+  **表 1**  版本配套表
+
+  | 配套                                                         | 版本    | 环境准备指导                                                 |
+  | ------------------------------------------------------------ | ------- | ------------------------------------------------------------ |
+  | 固件与驱动                                                   | 1.0.17  | [Pytorch框架推理环境准备](https://www.hiascend.com/document/detail/zh/ModelZoo/pytorchframework/pies) |
+  | CANN                                                         | 6.0.RC1 | -                                                            |
+  | Python                                                       | 3.7.5   | -                                                            |
+  | PyTorch                                                      | 1.8.0   | -                                                            |
+  | 说明：Atlas 300I Duo 推理卡请以CANN版本选择实际固件与驱动版本。 | \       | \                                                            |
+
+
+
+# 快速上手<a name="ZH-CN_TOPIC_0000001126281700"></a>
+
+## 获取源码<a name="section4622531142816"></a>
+
+1. 获取源码。
+
+   ```
+   git clone https://github.com/open-mmlab/mmsegmentation.git
+   cd mmsegmentation/
+   git reset --hard cdd58964b04961fff8abd4f20de1a653c5f6f51c
+   git apply ../PSPNet.patch
+   cd ..
+   ```
+
+2. 安装依赖。
+
+   ```
+   pip3 install -r requirements.txt
+   cd mmsegmentation
+   pip3 install -e .
+   cd ..
+   ```
+
+## 准备数据集<a name="section183221994411"></a>
+
+1. 获取原始数据集。
+
+   该模型使用[VOC2012官网](http://host.robots.ox.ac.uk/pascal/VOC/voc2012/index.html)的VOC2012的1449张验证集进行测试，目录结构如下：
+
+   ```
+   VOCdevkit/VOC2012/
+   ├── JPEGImages          // 测试图片文件夹  
+   ├── ImageSets           // 数据集信息文件夹
+   └── SegmentationClass   // Ground Truth文件夹
+   ```
+
+2. 数据预处理，将原始数据集转换为模型输入的数据。
+
+   执行pspnet_preprocess.py脚本，完成预处理。
+
+   ```
+   python3 pspnet_preprocess.py \
+       --image_folder_path=${data_path}/VOCdevkit/VOC2012/JPEGImages/ \
+       --split=${data_path}/VOCdevkit/VOC2012/ImageSets/Segmentation/val.txt \
+       --bin_folder_path=./voc12_bin/
+   ```
+
+   ${data_path}表示数据集路径。
+   - 参数说明：
+
+     -   --image_folder_path：图片路径。
+     -   --split：验证文件。
+     -   --bin_folder_path：预处理文件保存路径。
+
+
+## 模型推理<a name="section741711594517"></a>
+
+1. 模型转换。
+
+   使用PyTorch将模型权重文件.pth转换为.onnx文件，再使用ATC工具将.onnx文件转为离线推理模型文件.om文件。
+
+   1. 获取权重文件。
+
+      基于mmsegmentation训练的PSPNet模型的权重文件链接为：
+
+      https://download.openmmlab.com/mmsegmentation/v0.5/pspnet/pspnet_r50-d8_512x512_20k_voc12aug/pspnet_r50-d8_512x512_20k_voc12aug_20200617_101958-ed5dfbd9.pth
+      
+      获取命令：
+      
+      ```
+      wget https://download.openmmlab.com/mmsegmentation/v0.5/pspnet/pspnet_r50-d8_512x512_20k_voc12aug/pspnet_r50-d8_512x512_20k_voc12aug_20200617_101958-ed5dfbd9.pth
+      ```
+
+   2. 导出onnx文件。
+
+      1. 使用pytorch2onnx导出onnx文件。
+
+         运行pytorch2onnx.py脚本。
+
+         ```
+         python3 mmsegmentation/tools/pytorch2onnx.py \
+             mmsegmentation/configs/pspnet/pspnet_r50-d8_512x512_20k_voc12aug.py \
+             --checkpoint pspnet_r50-d8_512x512_20k_voc12aug_20200617_101958-ed5dfbd9.pth \
+             --output-file pspnet_dybs.onnx \
+             --shape 500 500  
+         ```
+
+         命令使用及参数说明可通过`python3 mmsegmentation/tools/pytorch2onnx.py -h`查看。
+
+         获得pspnet_dybs.onnx文件。
+
+      2. 优化ONNX文件。
+         
+         使用onnx-simplifier工具简化onnx模型，onnx-simplifier工具说明参考[官方链接](https://github.com/daquexian/onnx-simplifier)。
+
+         ```
+         onnxsim pspnet_dybs.onnx pspnet_sim_bs${batchsize}.onnx --overwrite-input-shape "input:${batchsize},3,500,500"
+         ```
+
+         获得`pspnet_sim_bs${batchsize}.onnx`文件，${batchsize}支持的值为：1，4，8，16，32，64。
+
+   3. 使用ATC工具将ONNX模型转OM模型。
+
+      1. 配置环境变量。
+
+         ```
+          source /usr/local/Ascend/ascend-toolkit/set_env.sh
+         ```
+
+      2. 执行命令查看芯片名称（$\{chip\_name\}）。
+
+         ```
+         npu-smi info
+         #该设备芯片名为Ascend310P3 （自行替换）
+         回显如下：
+         +-------------------+-----------------+------------------------------------------------------+
+         | NPU     Name      | Health          | Power(W)     Temp(C)           Hugepages-Usage(page) |
+         | Chip    Device    | Bus-Id          | AICore(%)    Memory-Usage(MB)                        |
+         +===================+=================+======================================================+
+         | 0       310P3     | OK              | 15.8         42                0    / 0              |
+         | 0       0         | 0000:82:00.0    | 0            1074 / 21534                            |
+         +===================+=================+======================================================+
+         | 1       310P3     | OK              | 15.4         43                0    / 0              |
+         | 0       1         | 0000:89:00.0    | 0            1070 / 21534                            |
+         +===================+=================+======================================================+
+         ```
+
+      3. 执行ATC命令。
+
+         ```
+          atc \
+              --framework=5 \
+              --model=pspnet_sim_bs${batchsize}.onnx \
+              --output=pspnet_sim_bs${batchsize} \
+              --input_format=NCHW \
+              --input_shape="input:${batchsize},3,500,500" \
+              --log=error \
+              --soc_version=Ascend${chip_name} \
+              --input_fp16_nodes=input
+         ```
+
+         - 参数说明：
+
+           -   --model：为ONNX模型文件。
+           -   --framework：5代表ONNX模型。
+           -   --output：输出的OM模型。
+           -   --input\_format：输入数据的格式。
+           -   --input\_shape：输入数据的shape。
+           -   --log：日志级别。
+           -   --soc\_version：处理器型号。
+           -   --input_fp16_nodes：设置输入为float16的节点。
+
+           运行成功后生成`pspnet_sim_bs${batchsize}.om`模型文件，${batchsize}支持的值为：1，4，8，16，32，64。
+
+2. 开始推理验证。
+
+   1. 安装ais_bench推理工具。
+
+      请访问[ais_bench推理工具](https://gitee.com/ascend/tools/tree/master/ais-bench_workload/tool/ais_infer)代码仓，根据readme文档进行工具安装。  
+
+   2. 执行推理。
+
+        ```
+         python3 -m ais_bench \
+             --model=./pspnet_sim_bs${batchsize}.om \
+             --input=./voc12_bin/ \
+             --batchsize=${batchsize} \
+             --output=./result \
+             --output_dirname=result_bs${batchsize}
+        ```
+         - 参数说明：
+   
+           -   --model：om模型路径。
+           -   --input：bin文件路径。
+           -   --batchsize：om模型的batch。
+           -   --output：推理结果保存路径。
+           -   --output_dirname：推理结果子文件夹。
+           
+   
+        `${batchsize}`表示不同batch的om模型。推理完成后在指定目录即`./result/result_bs${batchsize}`生成推理结果。
+   
+        >**说明：** 
+        >执行ais-infer工具请选择与运行环境架构相同的命令。参数详情请参见。
+   
+   3. 精度验证。
+      
+      获取图片信息，命令为：
+   
+      ```
+      python3 get_info.py jpg ${data_path}/VOCdevkit/VOC2012/JPEGImages/ voc12_jpg.info
+      ```
+      
+      第一个参数为图片类型，第二个参数为数据集图片路径，第三个参数为生成的图片信息文件。
+   
+      调pspnet_postprocess.py脚本，计算mIoU指标，命令为：
+   
+      ```
+       python3 pspnet_postprocess.py \
+           --test_annotation=./voc12_jpg.info \
+           --img_dir=${data_path}/VOCdevkit/VOC2012/JPEGImages \
+           --ann_dir=${data_path}/VOCdevkit/VOC2012/SegmentationClass \
+           --split=${data_path}/VOCdevkit/VOC2012/ImageSets/Segmentation/val.txt \
+           --net_input_width=500 \
+           --net_input_height=500 \
+           --bin_data_path=./result/result_bs${batchsize}
+      ```
+   
+      - 参数说明：
+   
+        - --test_annotation：图片信息文件。
+        - --img_dir：图片路径。
+        - --ann_dir：Ground Truth路径。
+        - --split：验证文件。
+        - --net_input_width：模型输入图片宽。
+        - --net_input_height：模型输入图片高。
+        - --bin_data_path：om推理结路径。
+   
+   4. 性能验证。
+
+      可使用ais_bench推理工具的纯推理模式验证不同batch_size的om模型的性能，参考命令如下：
+
+        ```
+         python3 -m ais_bench --model=pspnet_sim_bs${batchsize}.om --loop=20 --batchsize=${batch_size}
+        ```
+   
+      - 参数说明：
+        - --model：om模型。
+        - --loop：执行推理次数。
+        - --batchsize：om模型的batchsize。
+
+
+# 模型推理性能&精度<a name="ZH-CN_TOPIC_0000001172201573"></a>
+
+调用ACL接口推理计算，性能参考下列数据。
+
+| 芯片型号 | Batch Size   | 数据集 | 精度 | 性能 |
+| ----------- | -------- | ------- | ----------- | --------------- |
+| Ascend310P3 | 1        | VOC2012 | mIoU: 76.18 | 48.52     |
+| Ascend310P3 | 4        | VOC2012 | mIoU: 76.18 | 63.26     |
+| Ascend310P3 | 8        | VOC2012 | mIoU: 76.18 | 66.99     |
+| Ascend310P3 | 16       | VOC2012 | mIoU: 76.18 | 67.85     |
+| Ascend310P3 | 32       | VOC2012 | mIoU: 76.18 | 67.23     |
+| Ascend310P3 | 64       | VOC2012 | mIoU: 76.18 | 63.69     |
+
 注意：性能最优batchsize为16。