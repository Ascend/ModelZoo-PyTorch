--- conflicted
+++ resolved
@@ -204,31 +204,18 @@
 
 1. 准备推理工具  
 
-<<<<<<< HEAD
-    本推理项目使用ais_bench作为推理工具，须自己打包并安装。
-    请访问[ais_bench推理工具](https://gitee.com/ascend/tools/tree/master/ais-bench_workload/tool/ais_infer)代码仓，根据readme文档进行工具安装。    
-
-=======
     本推理项目使用 [ais_infer](https://gitee.com/ascend/tools/tree/master/ais-bench_workload/tool/ais_infer#%E4%BB%8B%E7%BB%8D) 作为推理工具，须自己拉取源码，打包并安装。
     
->>>>>>> 5ccf9f2a
 2. 离线推理  
 
-    使用ais_bench推理工具将预处理后的数据传入模型并执行推理：
+    使用ais_infer工具将预处理后的数据传入模型并执行推理：
     ```shell
     # 设置环境变量
     source /usr/local/Ascend/ascend-toolkit/set_env.sh
     source /etc/profile
     
     # 对预处理后的数据进行推理
-<<<<<<< HEAD
-    mkdir UFLD/bs1024_infer_result
-    cd ais_infer
-    python3 -m ais_bench --model ../UFLD/tusimple_bs1024.om --input ../UFLD/TuSimple_bin --output ../UFLD/bs1024_infer_result
-    cd ..
-=======
     python3 -m ais_bench --model ./UFLD/tusimple_bs1.om --input ./UFLD/TuSimple_bin --output ./UFLD/result --output_dirname result_bs1
->>>>>>> 5ccf9f2a
     ```
     参数说明：
     + --model: OM模型路径。
@@ -268,24 +255,7 @@
     
     执行纯推理：
     ```shell
-<<<<<<< HEAD
-    cd ais_infer
-    python3 -m ais_bench --model ../UFLD/tusimple_bs1024.om --batchsize 1024 --loop 100
-    cd ..
-    ```
-
-    执行完纯推理命令，程序会打印出跟性能先关的指标：
-    ```
-    [INFO] -----------------Performance Summary------------------
-    [INFO] H2D_latency (ms): min = 165.70281982421875, max = 165.70281982421875, mean = 165.70281982421875, median = 165.70281982421875, percentile(99%) = 165.70281982421875
-    [INFO] NPU_compute_time (ms): min = 482.4289855957031, max = 520.8070068359375, mean = 511.8491110229492, median = 512.0014953613281, percentile(99%) = 516.9628411865235
-    [INFO] D2H_latency (ms): min = 27.114152908325195, max = 27.114152908325195, mean = 27.114152908325195, median = 27.114152908325195, percentile(99%) = 27.114152908325195
-    [INFO] throughput 1000*batchsize(1024)/NPU_compute_time.mean(511.8491110229492): 2000.589583819924
-    [INFO] ------------------------------------------------------
-
-=======
     python3 -m ais_bench --model ./UFLD/tusimple_bs${bs}.om --batchsize ${bs} --loop 100
->>>>>>> 5ccf9f2a
     ```
     
     程序会打印出跟性能相关的指标。
