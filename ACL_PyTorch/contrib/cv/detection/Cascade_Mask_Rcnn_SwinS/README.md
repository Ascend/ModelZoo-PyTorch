# Cascade-Mask-RCNN-SwinS模型-推理指导

- [Cascade-Mask-RCNN-SwinS模型-推理指导](#cascade-mask-rcnn-swins模型-推理指导)
- [概述](#概述)
  - [输入输出数据](#输入输出数据)
- [快速上手](#快速上手)
  - [获取源码](#获取源码)
  - [修改源码](#修改源码)
  - [准备数据集](#准备数据集)
  - [模型推理](#模型推理)
- [模型推理性能&精度](#模型推理性能精度)

# 概述

**Cascade-Mask-RCNN-SwinS**

Cascade R-CNN是一种对象检测体系结构，旨在通过增加阈值来解决降解性能的问题。它是R-CNN的多阶段扩展，R-CNN阶段的级联对一个阶段的输出进行了依次训练，以训练下一个阶段。Cascade Mask R-CNN通过将掩码头添加到级联反应，将级联R-CNN扩展到实例分段。


- 参考实现：

  ```shell
  url=https://github.com/SwinTransformer/Swin-Transformer-Object-Detection.git
  branch=master
  commit_id=c7b20110addde0f74b1fbf812b403d16a59a87a9
  ```

## 输入输出数据

- 输入数据

  | 输入数据 | 大小                       | 数据类型 |
  | -------- | -------------------------- | -------- |
  | input    | batchsize x 3 x 800 x 1216 | RGB_FP32 |


- 输出数据

  | 输出数据 | 大小          | 数据类型 |
  | -------- | ------------- | -------- |
  | bbox     | 100 x 5       | FLOAT32  |
  | label    | 100           | FLOAT32  |
  | mask     | 100 x 28 x 28 | FLOAT32  |


# 快速上手

## 获取源码

1. 获取源码。

   ```shell
   git clone https://github.com/SwinTransformer/Swin-Transformer-Object-Detection.git
   cd Swin-Transformer-Object-Detection
   git checkout master
   git reset --hard c7b20110addde0f74b1fbf812b403d16a59a87a9
   ```

2. 安装依赖。

   ```shell
   pip install -r ../requirements.txt
   ```

## 修改源码

1. 修改源码，完成补丁操作

   ```shell
   patch -p1 < ../swin.patch
   ```

2. 安装源码

   ```shell
   pip install -r requirements/build.txt
   pip install -v -e . 
   ```
## 准备数据集

1. 获取原始数据集。（解压命令参考tar –xvf  \*.tar与 unzip \*.zip）

   该模型使用coco2017的5千张验证集进行测试，图片与标签分别存放在./data/coco/val2017与./data/coco/annotations/instances_val2017.json。格式如下：

   ```shell
   ├──data 
      └── coco 
          ├──annotations 
              └──instances_val2017.json    //验证集标注信息        
          └── val2017                      // 验证集文件夹
   ```

2. 数据预处理。

   将原始数据（.jpg）转化为二进制文件（.bin）。以coco_2017数据集为例，通过缩放、均值方差等手段归一化，输出为二进制文件。

   将cascade_maskrcnn_preprocess.py脚本移动到Swin-Transformer-Object-Detection目录下

   Swin-Transformer-Object-Detection目录下执行“cascade_maskrcnn_preprocess.py”脚本，完成预处理。
   
   ```shell
   python3.7 cascade_maskrcnn_preprocess.py \
   --image_src_path=./data/coco/images/val2017 \
   --bin_file_path=val2017_bin \
   --input_height=800 \
   --input_width=1216
   ```

每个图像对应生成一个二进制文件。运行成功后，在当前目录下生成“val2017_bin”二进制文件夹。


## 模型推理

1. 模型转换。

   使用PyTorch将模型权重文件.pth转换为.onnx文件，再使用ATC工具将.onnx文件转为离线推理模型文件.om文件。

   1. 获取权重文件。

       使用训练好的pth权重文件：[cascade_mask_rcnn_swin_small_patch4_window7.pth](https://github.com/SwinTransformer/storage/releases/download/v1.0.2/cascade_mask_rcnn_swin_small_patch4_window7.pth)

   2. 导出onnx文件。

      Swin-Transformer-Object-Detection目录下使用tools/deployment/pytorch2onnx.py脚本导出onnx文件。

         运行pytorch2onnx.py脚本。

         ```shell
         python3.7 tools/deployment/pytorch2onnx.py \
         configs/swin/cascade_mask_rcnn_swin_small_patch4_window7_mstrain_480-800_giou_4conv1f_adamw_3x_coco.py \
         checkpoints/cascade_mask_rcnn_swin_small_patch4_window7.pth \
         --output-file swin-s.onnx
         ```

         获得swin-s.onnx文件。

   3. 使用ATC工具将ONNX模型转OM模型。

      1. 配置环境变量。
   
         ```shell
         source /usr/local/Ascend/ascend-toolkit/set_env.sh
         ```

         > **说明：** 
         >该脚本中环境变量仅供参考，请以实际安装环境配置环境变量。详细介绍请参见《[CANN 开发辅助工具指南 \(推理\)](https://support.huawei.com/enterprise/zh/ascend-computing/cann-pid-251168373?category=developer-documents&subcategory=auxiliary-development-tools)》。
   
      2. 执行命令查看芯片名称。
   
         ```
         npu-smi info
         #该设备芯片名为Ascend310P3 （自行替换）
         回显如下：
         +-------------------+-----------------+------------------------------------------------------+
         | NPU     Name      | Health          | Power(W)     Temp(C)           Hugepages-Usage(page) |
         | Chip    Device    | Bus-Id          | AICore(%)    Memory-Usage(MB)                        |
         +===================+=================+======================================================+
         | 0       310P3     | OK              | 15.8         42                0    / 0              |
         | 0       0         | 0000:82:00.0    | 0            1074 / 21534                            |
         +===================+=================+======================================================+
         | 1       310P3     | OK              | 15.4         43                0    / 0              |
         | 0       1         | 0000:89:00.0    | 0            1070 / 21534                            |
         +===================+=================+======================================================+
         ```
      
      3. 执行ATC命令。
      
         ```shell
          atc --model=swin-s.onnx \
         --framework=5 \
         --output=swin-s_bs1 \
         --input_format=NCHW \
         --input_shape="input:1,3,800,1216" \
         --log=debug \
         --soc_version=Ascend${芯片类型} \
         --op_precision_mode=op_precision.ini \
         ```
      
         - 参数说明：
      
           -   --model：为ONNX模型文件。
           -   --framework：5代表ONNX模型。
           -   --output：输出的OM模型。
           -   --input\_format：输入数据的格式。
           -   --input\_shape：输入数据的shape。
           -   --log：日志级别。
           -   --soc\_version：处理器型号。
           -   --op_precision_mode：设置算子精度模式配置文件（.ini格式）的路径以及文件名。
      

​				运行成功后生成**swin-s_bs1.om**模型文件。

1. 开始推理验证。

<<<<<<< HEAD
   1. 安装ais_bench推理工具。

      请点击本链接进行安装ais_bench推理工具，以及查看具体使用方法(https://gitee.com/ascend/tools/tree/master/ais-bench_workload/tool/ais_infer)  
=======
   1. 使用ais_bench工具进行推理。

      ais_bench工具获取及使用方式请点击查看[[ais_bench 推理工具使用文档](https://gitee.com/ascend/tools/tree/master/ais-bench_workload/tool/ais_infer)]
>>>>>>> 60f60645
   
   2. 执行推理。
   
      ```shell
      python3.7 -m ais_bench --batchsize 1 --model ./swin-s_bs1.om --input "./val2017_bin" --output "result_ais"
      ```
   - 参数说明：
      - model：om文件路径。
      - batchsize：om文件对应的模型batch size。
      - input：模型输入的路径。
      - output：推理结果输出路径。

	
	3. 精度验证。
	将cascade_maskrcnn_postprocess.py脚本移动到Swin-Transformer-Object-Detection目录下
	调用cascade_maskrcnn_postprocess.py评测map精度。
      
         ```shell
         python3.7 cascade_maskrcnn_postprocess.py \
         --ann_file_path=./data/coco/annotations/instances_val2017.json \
         --bin_file_path=./result_ais/ \
         --input_height=800 \
         --input_width=1216 \
         ```

         - 参数说明：

            - --ann_file_path：为原始图片信息文件。
            - --bin_file_path：为ais_bench推理结果。
            - --input_height：输入图片的高
            - --input_height：输入图片的宽   
   
   4. 性能验证
      
      ```shell
      python3.7 -m ais_bench --batchsize 1 --model swin-s_bs1.om --outfmt BIN --loop 20 --output ./performance 
      ```
      - 参数说明：      
         - model：om文件路径。
         - batchsize：om文件对应的模型batch size。
         - input：模型输入的路径。
         - output：推理结果输出路径。


# 模型推理性能&精度
该模型只支持bs1推理
| 模型                         | 官网pth精度                  | 310P推理精度                 | 310P性能 | T4性能 |
| ---------------------------- | ---------------------------- | ---------------------------- | -------- | ------ |
| Cascade-Mask-Rcnn-SwinS(bs1) | bboxmap:51.9<br>maskmap:45.0 | bboxmap:51.4<br>maskmap:44.6 | 3.17      | 2.5    |<|MERGE_RESOLUTION|>--- conflicted
+++ resolved
@@ -8,7 +8,7 @@
   - [修改源码](#修改源码)
   - [准备数据集](#准备数据集)
   - [模型推理](#模型推理)
-- [模型推理性能&精度](#模型推理性能精度)
+- [模型推理性能\&精度](#模型推理性能精度)
 
 # 概述
 
@@ -192,15 +192,9 @@
 
 1. 开始推理验证。
 
-<<<<<<< HEAD
    1. 安装ais_bench推理工具。
 
       请点击本链接进行安装ais_bench推理工具，以及查看具体使用方法(https://gitee.com/ascend/tools/tree/master/ais-bench_workload/tool/ais_infer)  
-=======
-   1. 使用ais_bench工具进行推理。
-
-      ais_bench工具获取及使用方式请点击查看[[ais_bench 推理工具使用文档](https://gitee.com/ascend/tools/tree/master/ais-bench_workload/tool/ais_infer)]
->>>>>>> 60f60645
    
    2. 执行推理。
    
