--- conflicted
+++ resolved
@@ -64,7 +64,7 @@
 
 2. 安装推理过程所需的依赖
     ```shell
-    pip install -r requirements.txt
+    pip3 install -r requirements.txt
     ```
 
 3. 下载本仓，将该模型目录下的Python脚本、requirements.txt与补丁文件复制到当前目录，并修改源码。
@@ -173,15 +173,6 @@
 
 ## 推理验证
 
-<<<<<<< HEAD
-1. 使用ais-infer工具进行推理 
-
-      ais-infer工具获取及使用方式请点击查看[[ais_infer 推理工具使用文档](https://gitee.com/ascend/tools/tree/master/ais-bench_workload/tool/ais_infer)]
-
-2. 执行推理 
-
-    ```shell
-=======
 1. 安装ais_bench推理工具  
   
     请访问[ais_bench推理工具](https://gitee.com/ascend/tools/tree/master/ais-bench_workload/tool/ais_bench)代码仓，根据readme文档进行工具安装。  
@@ -190,14 +181,7 @@
 
     使用ais_bench推理工具将预处理后的数据传入模型并执行推理：
     ```shell
-    # 设置环境变量
-    source /usr/local/Ascend/ascend-toolkit/set_env.sh
-    export LD_LIBRARY_PATH=${LD_LIBRARY_PATH}:/usr/local/Ascend/driver/lib64/driver
-    
-    # 对预处理后的数据进行推理
-    mkdir result
->>>>>>> 2592c1f1
-    python -m ais_bench \
+    python3 -m ais_bench \
         --model ./FOTS_bs1.om \
         --input ./res \
         --output ./ \
@@ -218,10 +202,11 @@
     首先调用 FOTS_postprocess.py 对模型的推理输出进行处理：
     ```shell
     mkdir outPost
-    python FOTS_postprocess.py ./outPost/ ./result
+    python3 FOTS_postprocess.py ./outPost/ ./result
     ```
 
     调用开源仓原 icdar_eval 目录下的 script.py 获取推理模型的精度指标：
+    
     ```shell
     mkdir runs
     zip -jmq runs/u.zip outPost/*
@@ -235,29 +220,18 @@
 
 4. 性能验证  
 
-<<<<<<< HEAD
-    可使用ais_infer推理工具的纯推理模式验证不同batch_size的om模型的性能，参考命令如下：
-=======
-    对于性能的测试，需要注意以下三点：
-    + 测试前，请通过 npu-smi info  命令查看 NPU 设备状态，请务必在 NPU 设备空闲的状态下进行性能测试。
-    + 为避免因测试持续时间太长而受到干扰，建议通过纯推理的方式进行性能测试。
-    + 使用吞吐率作为性能指标，单位为 fps.
-
-    > 吞吐率（throughput）：模型在单位时间（1秒）内处理的数据样本数。
-    
-    执行纯推理：
-    ```shell
-    python -m ais_bench --model ./FOTS_bs1.om --loop 100 --batchsize 1
-    ```
->>>>>>> 2592c1f1
-
-        ```
-         python3 -m ais_bench --model=${om_model_path} --loop=20 --batchsize=${batch_size}
-        ```
-      - 参数说明：
+    可使用ais-bench推理工具的纯推理模式验证不同batch_size的om模型的性能，参考命令如下：
+
+    ```shell
+    python3 -m ais_bench --model ./FOTS_bs1.om --loop 100 --batchsize 1
+    ```
+    - 参数说明：
         - --model：om模型
         - --batchsize：模型batchsize
         - --loop: 循环次数
+
+    执行完纯推理命令，程序会打印出与性能相关的指标。找到以关键字 **[INFO] throughput** 开头的一行，行尾的数字即为 OM 模型的吞吐率。
+
 
 ----
 # 性能&精度
