# EAST_MobileNetV3 模型推理指导

- [EAST\_MobileNetV3 模型推理指导](#east_mobilenetv3-模型推理指导)
- [概述](#概述)
- [推理环境](#推理环境)
- [快速上手](#快速上手)
  - [获取源码](#获取源码)
  - [准备数据集](#准备数据集)
  - [模型转换](#模型转换)
  - [推理验证](#推理验证)
- [性能\&精度](#性能精度)

----
# 概述

EAST是一个高效准确的场景文本检测器，通过两步进行文本检测：先是一个全卷积的网络直接产生一个字符或者文本行的预测（可以是旋转的矩形或者不规则四边形），然后通过NMS（Non-Maximum Suppression）算法合并最后的结果。


+ 论文  
    [EAST: An Efficient and Accurate Scene Text Detector](https://arxiv.org/abs/1704.03155)  
    Xinyu Zhou, Cong Yao, He Wen, Yuzhi Wang, Shuchang Zhou, Weiran He, Jiajun Liang

+ 参考实现  
    ```
    url = https://github.com/PaddlePaddle/PaddleOCR.git
    branch = release/2.6
    commit_id = 76fefd56f86f2809a6e8f719220746442fbab9f3
    model_name = EAST_MobileNetV3
    ```

+ 模型输入  
    | input-name | data-type | data-format |input-shape |
    | ---------- | --------- | ----------- | ---------- |
    | x      |  RGB_FP32 | NCHW        | batchsize x 3 x 704 x 1280 |

+ 模型输出  
    | output-name |  data-type | data-format |output-shape |
    | ----------- | ---------- | ----------- | ----------- |
    | geo |  FLOAT32   | ND          | batchsize x 8 x 176 x 320 |
    | score |  FLOAT32   | ND          | batchsize x 1 x 176 x 320 |



----
# 推理环境

- 该模型推理所需配套的软件如下：

    | 配套      | 版本    | 环境准备指导 |
    | --------- | ------- | ---------- |
    | 固件与驱动 | 1.0.17  | [Pytorch框架推理环境准备](https://www.hiascend.com/document/detail/zh/ModelZoo/pytorchframework/pies) |
    | CANN      | 6.0.RC1 | -          |
    | Python    | 3.7.5   | -          |
    
    说明：请根据 CANN 版本选择相匹配的固件与驱动版本。


----
# 快速上手

## 获取源码

1. 克隆开源仓源码
    ```shell
    git clone -b release/2.6 https://github.com/PaddlePaddle/PaddleOCR.git
    cd PaddleOCR
    git reset --hard 76fefd56f86f2809a6e8f719220746442fbab9f3
    ```

2. 下载本仓，将该模型目录下的所有文件复制到当前目录，并修改源码。
    ```shell
    patch -p1 < east.patch
    ```

3. 执行以下命令创建 Python 虚拟环境并安装所需的依赖
    ```shell
    pip3 install -r requirements.txt
    python3 setup.py install
    ```

4. 创建一个目录，用于存放整个推理过程中所需文件与生成文件
    ```shell
    mkdir east
    ```

## 准备数据集

1. 获取原始数据集  
    该推理模型使用 ICDAR2015 测试集的500张图片来验证模型精度。请按照以下的步骤准备原始测试数据：  
    step1: 进入[下载页面](https://gitee.com/link?target=https%3A%2F%2Frrc.cvc.uab.es%2F%3Fch%3D4%26com%3Ddownloads), 注册并登录  
    step2: 点击页面顶部 Chanllenges 下拉框，选择 Incidental Scene Text  
    step3: 点击顶部菜单栏 Downloads 按钮，进入下载页面  
    step4: 下载 Task 4.1 下的 Test Set images, 上传到 east/icdar2015 目录下  
    step5: 解压：`unzip east/icdar2015/ch4_test_images.zip -d east/icdar2015/ch4_test_images`  
    step6: 下载 PaddleOCR 标注：`wget https://paddleocr.bj.bcebos.com/dataset/test_icdar2015_label.txt -P east/icdar2015`

    执行完上述步骤后，在当前目录下的数据目录结构为：   
    ```
    east/icdar2015/
    ├── ch4_test_images/
        ├── img_1.jpg
        ├── img_10.jpg
        ├── ...
    ├── test_icdar2015_label.txt
    ```


2. 数据预处理  
    执行前处理脚本将原始数据转换为 OM 模型输入需要的 bin 文件。
    ```shell
    python3 east_preprocess.py \
        --config configs/det/det_mv3_east.yml \
        --opt data_dir=east/icdar2015/ bin_dir=east/bin_list info_dir=east/info_list
    ```
    参数说明：
    + -c, --config: 模型配置文件路径
    + --opt data_dir: 原始数据集所在目录路径
    + --opt bin_dir: 存放生成的bin文件的目录路径
    + --opt info_dir: 存放groundtruth等信息的目录路径
    
    运行成功后，east/bin_list 目录下会生成 500 个 bin 文件。 east/info_list 目录下也会对应生成 500 个 pickle 文件


## 模型转换

1. PyTroch 模型转 ONNX 模型  

    step1: 下载 paddle 预训练模型
    下载 PaddleOCR 提供的 [预训练模型](https://paddleocr.bj.bcebos.com/dygraph_v2.0/en/det_mv3_east_v2.0_train.tar) 到 east 目录下，然后解压。
    ```shell
    cd east
    wget https://paddleocr.bj.bcebos.com/dygraph_v2.0/en/det_mv3_east_v2.0_train.tar
    tar xf det_mv3_east_v2.0_train.tar
    cd ..
    ```

    step2: paddle 训练模型转 paddle 推理模型
    ```
    python3 tools/export_model.py \
        -c configs/det/det_mv3_east.yml \
        -o Global.pretrained_model=east/det_mv3_east_v2.0_train/best_accuracy \
           Global.save_inference_dir=east/det_mv3_east_v2.0_infer/
    ```
    参数说明：
    + -c, --config: paddle模型配置文件路径
    + -o Global.pretrained_model: paddle预训练模型路径
    + -o Global.save_inference_dir: paddle推理模型保存目录

    step3: 生成 ONNX 模型
    ```shell
    paddle2onnx \
        --model_dir east/det_mv3_east_v2.0_infer/ \
        --model_filename inference.pdmodel \
        --params_filename inference.pdiparams \
        --save_file east/EAST_MobileNetV3.onnx \
        --opset_version 11 \
        --input_shape_dict="{'x':[-1,3,-1,-1]}" \
        --enable_onnx_checker True
    ```
    参数说明：
    + --model_dir: paddle推理模型所在的目录路径
    + --save_file: 生成ONNX模型的保存路径
    + --input_shape_dict: PaddleOCR模型转化过程中必须采用动态shape的形式，所以此处固定设为{'x':[-1,3,-1,-1]}
    + --opset_version: ONNX算子集版本
    
    注：PaddleOCR模型转ONNX，详情请参考 [Paddle2ONNX模型转化与预测](https://github.com/PaddlePaddle/PaddleOCR/blob/release/2.6/deploy/paddle2onnx/readme.md)。

2. ONNX 模型转 OM 模型  

    step1: 查看NPU芯片名称 \${chip_name}
    ```shell
    npu-smi info
    ```
    例如该设备芯片名为 310P3，回显如下：
    ```
    +-------------------+-----------------+------------------------------------------------------+
    | NPU     Name      | Health          | Power(W)     Temp(C)           Hugepages-Usage(page) |
    | Chip    Device    | Bus-Id          | AICore(%)    Memory-Usage(MB)                        |
    +===================+=================+======================================================+
    | 0       310P3     | OK              | 15.8         42                0    / 0              |
    | 0       0         | 0000:82:00.0    | 0            1074 / 21534                            |
    +===================+=================+======================================================+
    | 1       310P3     | OK              | 15.4         43                0    / 0              |
    | 0       1         | 0000:89:00.0    | 0            1070 / 21534                            |
    +===================+=================+======================================================+
    ```

    step2: ONNX 模型转 OM 模型
    ```shell
    # 配置环境变量
    source /usr/local/Ascend/ascend-toolkit/set_env.sh
    source /etc/profile
    
    # 执行 ATC 进行模型转换
    atc --framework=5 \
        --model=east/EAST_MobileNetV3.onnx \
        --input_shape="x:${bs},3,704,1280" \
        --output=east/EAST_MobileNetV3_bs${bs} \
        --input_format=NCHW \
        --log=error \
        --soc_version=Ascend${chip_name} \
        --insert_op_conf=east_aipp.cfg \
        --enable_small_channel=1
    ```

   参数说明：
    + --model: ONNX模型路径
    + --framework: 5代表ONNX模型
    + --input_shape: 输入数据的shape
    + --input_format: 输入数据的排布格式
    + --output: OM模型路径，无需加后缀
    + --log：日志级别
    + --soc_version: 处理器型号
    + --insert_op_conf: 插入算子的配置文件路径，例如aipp预处理算子
    + --enable_small_channel: 是否使能small channel的优化 

    命令中的`${bs}`表示模型输入的 batchsize，比如将`${bs}`设为 1，则运行结束后会在 east 目录下生成 EAST_MobileNetV3_bs1.om


## 推理验证

1. 准备推理工具  

    本推理项目使用 [ais_bench](https://gitee.com/ascend/tools/tree/master/ais-bench_workload/tool/ais_infer#%E4%BB%8B%E7%BB%8D) 作为推理工具，须自己拉取源码，打包并安装。
    ```shell
    # 指定CANN包的安装路径
    export CANN_PATH=/usr/local/Ascend/ascend-toolkit/latest
<<<<<<< HEAD
=======

    请点击本链接进行安装ais_bench推理工具，以及查看具体使用方法(https://gitee.com/ascend/tools/tree/master/ais-bench_workload/tool/ais_infer)
>>>>>>> 876be479
    ```
    请访问[ais_bench推理工具](https://gitee.com/ascend/tools/tree/master/ais-bench_workload/tool/ais_infer)代码仓，根据readme文档进行工具安装。
    

2. 离线推理  

    使用ais_bench工具将预处理后的数据传入模型并执行推理：
    ```shell
    # 设置环境变量
    source /usr/local/Ascend/ascend-toolkit/set_env.sh
    source /etc/profile
    
    # 对预处理后的数据进行推理
    mkdir east/results
    python3 -m ais_bench \
        --model east/EAST_MobileNetV3_bs1.om \
        --input east/bin_list/ \
        --output east/results/ \
        --output_dirname bs1_out/ \
        --batchsize 1
    ```
    参数说明：
    + --model: OM模型路径
    + --input: 存放预处理bin文件的目录路径
    + --output: 存放推理结果的父目录
    + --output_dirname: 存放推理结果的目录，该目录位于--output指定的目录下
    + --batchsize: 模型每次处理样本的数量
    
    运行成功后，每个预处理 bin 文件会对应生成一个推理结果 bin 文件存放在 east/results/bs1_out/ 目录下。
  
3. 精度验证  

    执行后处理脚本，根据推理结果计算OM模型的准确率：
    ```shell
    python3 east_postprocess.py \
        -c configs/det/det_mv3_east.yml  \
        -o res_dir=east/results/bs1_out/ info_dir=east/info_list/
    ```
    参数说明：
    + -c, --config: 模型配置文件路径
    + -o res_dir: 存放推理结果的目录路径
    + -o info_dir: 存放groundtruth等信息的目录路径
    
    运行成功后，程序会打印出模型的精度指标：
    ```
    precision:0.7829198473282443
    recall:0.7905818488204141
    hmean:0.7864845434938893
    ```

4. 性能验证  

    对于性能的测试，需要注意以下三点：
    + 测试前，请通过 npu-smi info  命令查看 NPU 设备状态，请务必在 NPU 设备空闲的状态下进行性能测试。
    + 为避免因测试持续时间太长而受到干扰，建议通过纯推理的方式进行性能测试。
    + 使用吞吐率作为性能指标，单位为 fps.

    > 吞吐率（throughput）：模型在单位时间（1秒）内处理的数据样本数。
    
    执行纯推理：
    ```shell
    python3 -m ais_bench --model east/EAST_MobileNetV3_bs1.om --loop 100 --batchsize 1
    ```

    执行完纯推理命令，程序会打印出与性能相关的指标。

----
# 性能&精度

在310P设备上，OM模型个各batchsize的精度与目标精度[{precision:78.3%, recall:79.1%, hmean:78.66%}](https://github.com/PaddlePaddle/PaddleOCR/blob/release/2.5/doc/doc_ch/algorithm_det_east.md#1-%E7%AE%97%E6%B3%95%E7%AE%80%E4%BB%8B)各指标的相对误差均低于 1%，当 batchsize 为 1 时模型性能最优，达 458.08 fps.

各batchsize的精度与性能指标如下：

| 芯片型号 | Batch Size | 数据集 | 精度 | 性能 |
| --------- | -------- | --------- | -------------------------------------------------------- | --------- |
|Ascend310P3| 1        | ICDAR2015 | {'precision': 0.7829, 'recall': 0.7906, 'hmean': 0.7865} | 458.08 fps |
|Ascend310P3| 4        | ICDAR2015 | {'precision': 0.7829, 'recall': 0.7906, 'hmean': 0.7865} | 334.56 fps |
|Ascend310P3| 8        | ICDAR2015 | {'precision': 0.7829, 'recall': 0.7906, 'hmean': 0.7865} | 310.32 fps |
|Ascend310P3| 16       | ICDAR2015 | {'precision': 0.7829, 'recall': 0.7906, 'hmean': 0.7865} | 294.19 fps |
|Ascend310P3| 32       | ICDAR2015 | {'precision': 0.7829, 'recall': 0.7906, 'hmean': 0.7865} | 302.26 fps |
|Ascend310P3| 64       | ICDAR2015 | {'precision': 0.7829, 'recall': 0.7906, 'hmean': 0.7865} | 357.26 fps |
<|MERGE_RESOLUTION|>--- conflicted
+++ resolved
@@ -221,16 +221,7 @@
 
 1. 准备推理工具  
 
-    本推理项目使用 [ais_bench](https://gitee.com/ascend/tools/tree/master/ais-bench_workload/tool/ais_infer#%E4%BB%8B%E7%BB%8D) 作为推理工具，须自己拉取源码，打包并安装。
-    ```shell
-    # 指定CANN包的安装路径
-    export CANN_PATH=/usr/local/Ascend/ascend-toolkit/latest
-<<<<<<< HEAD
-=======
-
-    请点击本链接进行安装ais_bench推理工具，以及查看具体使用方法(https://gitee.com/ascend/tools/tree/master/ais-bench_workload/tool/ais_infer)
->>>>>>> 876be479
-    ```
+    本推理项目使用 ais_bench 作为推理工具，须自己拉取源码，打包并安装。
     请访问[ais_bench推理工具](https://gitee.com/ascend/tools/tree/master/ais-bench_workload/tool/ais_infer)代码仓，根据readme文档进行工具安装。
     
 
