--- conflicted
+++ resolved
@@ -1,300 +1,293 @@
-# EfficientDetD7模型-推理指导
-
-
-- [概述](#概述)
-
-  - [输入输出数据](#输入输出数据)
-- [推理环境准备](#推理环境准备)
-- [快速上手](#快速上手)
-
-  - [获取源码](#获取源码)
-  - [准备数据集](#准备数据集)
-  - [模型推理](#准备数据集)
-- [模型推理性能&精度](#模型推理性能&精度)
-
-# 概述
-
-EfficientDet该论文首先提出了一种加权双向特征金字塔网络（BiFPN），它允许简单、快速的多尺度特征融合；其次，提出了一种复合特征金字塔网络缩放方法，统一缩放所有backbone的分辨率、深度和宽度、特征网络和box/class预测网络。
-
-当融合不同分辨率的特征时，一种常见的方法是首先将它们调整到相同的分辨率，然后将它们进行总结。金字塔注意网络global self-attention上采样恢复像素定位。所有以前的方法都一视同仁地对待所有输入特征。 然而，论文中认为由于不同的输入特征在不同的分辨率，他们通常贡献的输出特征不平等。为了解决这个问题，论文建议为每个输入增加一个权重，并让网络学习每个输入特性的重要性。
-
-
-- 参考实现：
-
-  ```
-  ur=https://github.com/rwightman/efficientdet-pytorch
-  branch=master
-  commit_id=c5b694aa34900fdee6653210d856ca8320bf7d4e
-  model_name=EfficientDetD7
-  ```
-  
-
-
-
-## 输入输出数据
-
-- 输入数据
-
-  | 输入数据 | 数据类型                   | 大小     | 数据排布格式 |
-  | -------- | -------------------------- | -------- | ------------ |
-  | input    | batchsize x 3 x 1536x 1536 | RGB_FP32 | NCHW         |
-
-
-- 输出数据
-
-  | 输出数据  | 数据类型                    | 大小    | 数据排布格式 |
-  | --------- | --------------------------- | ------- | ------------ |
-  | classout1 | batchsize x 810 x 192 x 192 | FLOAT32 | NCHW         |
-  | boxout1   | batchsize x 36 x 192x 192   | FLOAT32 | NCHW         |
-  | classout2 | batchsize x 810 x 96 x 96   | FLOAT32 | NCHW         |
-  | boxout2   | batchsize x 36 x 96 x 96    | FLOAT32 | NCHW         |
-  | classout3 | batchsize x 810 x 48 x 48   | FLOAT32 | NCHW         |
-  | boxout3   | batchsize x 36 x 48 x 48    | FLOAT32 | NCHW         |
-  | classout4 | batchsize x 810 x 24 x 24   | FLOAT32 | NCHW         |
-  | boxout4   | batchsize x 36 x 24 x 24    | FLOAT32 | NCHW         |
-  | classout5 | batchsize x 810 x 12 x 12   | FLOAT32 | NCHW         |
-  | boxout5   | batchsize x 36 x 12 x 12    | FLOAT32 | NCHW         |
-
-
-# 推理环境准备
-
-- 该模型需要以下插件与驱动 
-
-  **表 1**  版本配套表
-
-  | 配套                                                         | 版本    | 环境准备指导                                                 |
-  | ------------------------------------------------------------ | ------- | ------------------------------------------------------------ |
-  | 固件与驱动                                                   | 22.0.2  | [Pytorch框架推理环境准备](https://www.hiascend.com/document/detail/zh/ModelZoo/pytorchframework/pies) |
-  | CANN                                                         | 6.0.RC1 | -                                                            |
-  | Python                                                       | 3.7.5   | -                                                            |
-  | PyTorch                                                      | 1.8.0   | -                                                            |
-  | 说明：Atlas 300I Duo 推理卡请以CANN版本选择实际固件与驱动版本。 | \       | \                                                            |
-
-
-
-# 快速上手
-
-## 获取源码
-
-1. 获取源码。
-
-   ```
-   git clone https://github.com/rwightman/efficientdet-pytorch   # 克隆仓库的代码
-   cd efficientdet-pytorch             						  # 切换到模型的代码仓目录
-   git checkout c5b694aa34900fdee6653210d856ca8320bf7d4e         # 切换到对应分支
-   patch -p1 < ../EfficientDetD7.patch							  # 添加模型补丁
-   cd ..
-   git clone https://gitee.com/zheng-wengang1/onnx_tools.git	  # 下载onnx模型修改工具
-   cd onnx_tools
-   git checkout cbb099e5f2cef3d76c7630bffe0ee8250b03d921		  # 切换到对应分支
-   cd ..
-   sed -i -e 's/onnx.onnx_ml_pb2/onnx/g' onnx_tools/OXInterface/OXInterface.py  # 对onnx模型修改工具进行修改
-   ```
-
-2. 安装依赖。
-
-   ```
-   pip3 install -r requirements.txt
-   ```
-
-## 准备数据集
-
-1. 获取原始数据集。
-
-   本模型支持coco2017 val 5000张图片的验证集。请用户自行获取数据集，上传数据集到代码仓目录并解压（如：/home/HwHiAiUser/dataset）。本模型将使用到coco val2017.zip验证集及~/annotations中的instances_val2017.json数据标签。
-   
-   数据目录结构请参考：
-
-    ```
-   coco_data
-       ├──val2017
-       ├── annotations
-       ├── instances_val2017.json
-    ```
-   
-   请将coco_data文件夹放在EfficientDetD7目录下。
-   
-2. 数据预处理，将原始数据集转换为模型输入的数据。
-
-   执行“EfficientDetD7_preprocess.py”脚本，完成预处理。
-
-   ```
-   mkdir bin_save
-   python3 EfficientDetD7_preprocess.py --root=coco_data --bin-save=bin_save
-   ```
-
-   参数说明：
-
-   - root：coco数据集文件
-
-    - bin-save：输出的二进制文件（.bin）所在路径
-
-   每个图像对应生成一个二进制文件。运行成功后，在当前目录下生成bin_save文件夹。
-
-
-
-## 模型推理
-
-1. 模型转换。
-
-   使用PyTorch将模型权重文件.pth转换为.onnx文件，再使用ATC工具将.onnx文件转为离线推理模型文件.om文件。
-
-   1. 获取权重文件。
-
-       请从源码包中获取训练好的pkl权重文件：d7.pth
-
-       请在EfficientDetD7目录下创建model文件夹，并将d7.pth文件移入model文件夹中。
-
-   2. 导出onnx文件。
-
-      1. 使用EfficientDetD7_pth2onnx.py导出onnx文件。
-
-         运行EfficientDetD7_pth2onnx.py脚本。
-         ```
-         python3 EfficientDetD7_pth2onnx.py --batch_size=1 --checkpoint=./model/d7.pth --out=./model/d7_bs1.onnx 
-         ```
-
-         参数说明：
-         
-         -   --batch_size：转出模型的batchsize，目前只支持1
-         -   --checkpoint：待转模型的参数文件
-         -   --out：输出的onnx模型文件名。
-         
-         获得d7_bs1.onnx 文件。
-         
-         
-         
-      2. 优化并修改ONNX文件。
-
-         ```
-         python3 -m onnxsim --input-shape="1,3,1536,1536" --dynamic-input-shape ./model/d7_bs1.onnx ./model/d7_bs1_sim.onnx --skip-shape-inference
-         python3 modify_onnx.py --model=./model/d7_bs1_sim.onnx --out=./model/d7_bs1_modify.onnx
-         ```
-
-         获得d7_bs1_modify.onnx文件。
-
-      
-
-   3. 使用ATC工具将ONNX模型转OM模型。
-
-      1. 配置环境变量。
-
-         ```
-         source /usr/local/Ascend/ascend-toolkit/set_env.sh
-         ```
-
-         
-
-      2. 执行命令查看芯片名称（$\{chip\_name\}）。
-
-         ```
-         npu-smi info
-         #该设备芯片名为Ascend310P3
-         回显如下：
-         +-------------------+-----------------+------------------------------------------------------+
-         | NPU     Name      | Health          | Power(W)     Temp(C)           Hugepages-Usage(page) |
-         | Chip    Device    | Bus-Id          | AICore(%)    Memory-Usage(MB)                        |
-         +===================+=================+======================================================+
-         | 0       310P3     | OK              | 15.8         42                0    / 0              |
-         | 0       0         | 0000:82:00.0    | 0            1074 / 21534                            |
-         +===================+=================+======================================================+
-         | 1       310P3     | OK              | 15.4         43                0    / 0              |
-         | 0       1         | 0000:89:00.0    | 0            1070 / 21534                            |
-         +===================+=================+======================================================+
-         ```
-
-         
-
-      3. 执行ATC命令。
-
-         ```
-         atc --framework=5 --model=./model/d7_bs1_modify.onnx --output=./model/d7_bs1 --input_format=NCHW --input_shape="x.1:1,3,1536,1536" --log=debug --soc_version=Ascend310P3
-         ```
-
-         参数说明：
-
-         -   --model：为ONNX模型文件。
-         -   --framework：5代表ONNX模型。
-         -   --output：输出的OM模型。
-         -   --input\_format：输入数据的格式。
-         -   --input\_shape：输入数据的shape。
-         -   --log：日志级别。
-         -   --soc\_version：处理器型号。
-
-         运行成功后生成<u>***d7_bs1.om***</u>模型文件。
-
-2. 开始推理验证。
-
-<<<<<<< HEAD
-   1. 安装ais_bench推理工具。
-
-      请点击本链接进行安装ais_bench推理工具，以及查看具体使用方法(https://gitee.com/ascend/tools/tree/master/ais-bench_workload/tool/ais_infer)  
-=======
-   1. 使用ais_bench工具进行推理。
-
-      ais_bench工具获取及使用方式请点击查看[[ais_bench 推理工具使用文档](https://gitee.com/ascend/tools/tree/master/ais-bench_workload/tool/ais_infer)]
->>>>>>> 60f60645
-
-   2. 执行推理。
-
-        在执行推理前，请创建result文件夹
-        
-        ```
-        mkdir result
-        ```
-        
-        请用下列语句执行推理流程：
-        
-        ```
-        python3 -m ais_bench --model model/d7_bs1.om --input ./bin_save --output ./result --outfmt BIN --batchsize=1 --infer_queue_count=1
-        ```
-        
-         参数说明：
-        
-        - model：模型类型。
-        - input：经过预处理后的bin文件路径。
-        - output：输出文件路径。
-        - outfmt：输出文件格式。
-        - batchsize：批次大小。
-        - infer_queue_count: 推理队列的数据最大数量。
-        
-        推理后的输出默认在当前目录result下。
-     
-        > **说明：** 
-        > 执行ais_bench工具请选择与运行环境架构相同的命令。
-
-3. 精度验证。
-
-     调用“EfficientDetD7_postprocess.py”脚本即可获得最终mAP精度：
-
-     ```
-     python3 EfficientDetD7_postprocess.py --root=./coco_data --omfile=./result
-     ```
-
-     参数说明:
-
-     - root：coco数据集路径。
-     - omfile：模型推理结果。
-
-4. 性能验证。
-
-      可使用ais_bench推理工具的纯推理模式验证不同batch_size的om模型的性能，参考命令如下：
-
-      ```
-      python3 -m ais_bench --model=model/d7_bs1.om --loop=20 --batchsize=1
-      ```
-
-      参数说明：
-      - model：模型路径。
-      - batchsize：性能测试时所用的batch_size，本模型仅支持1。
-
-
-
-
-# 模型推理性能&精度
-
-调用ACL接口推理计算，性能参考下列数据。
-
-| 芯片型号 | Batch Size   | 数据集 | 精度 | 性能 |
-| --------- | ---------------- | ---------- | ---------- | --------------- |
+# EfficientDetD7模型-推理指导
+
+
+- [EfficientDetD7模型-推理指导](#efficientdetd7模型-推理指导)
+- [概述](#概述)
+  - [输入输出数据](#输入输出数据)
+- [推理环境准备](#推理环境准备)
+- [快速上手](#快速上手)
+  - [获取源码](#获取源码)
+  - [准备数据集](#准备数据集)
+  - [模型推理](#模型推理)
+- [模型推理性能\&精度](#模型推理性能精度)
+
+# 概述
+
+EfficientDet该论文首先提出了一种加权双向特征金字塔网络（BiFPN），它允许简单、快速的多尺度特征融合；其次，提出了一种复合特征金字塔网络缩放方法，统一缩放所有backbone的分辨率、深度和宽度、特征网络和box/class预测网络。
+
+当融合不同分辨率的特征时，一种常见的方法是首先将它们调整到相同的分辨率，然后将它们进行总结。金字塔注意网络global self-attention上采样恢复像素定位。所有以前的方法都一视同仁地对待所有输入特征。 然而，论文中认为由于不同的输入特征在不同的分辨率，他们通常贡献的输出特征不平等。为了解决这个问题，论文建议为每个输入增加一个权重，并让网络学习每个输入特性的重要性。
+
+
+- 参考实现：
+
+  ```
+  ur=https://github.com/rwightman/efficientdet-pytorch
+  branch=master
+  commit_id=c5b694aa34900fdee6653210d856ca8320bf7d4e
+  model_name=EfficientDetD7
+  ```
+  
+
+
+
+## 输入输出数据
+
+- 输入数据
+
+  | 输入数据 | 数据类型                   | 大小     | 数据排布格式 |
+  | -------- | -------------------------- | -------- | ------------ |
+  | input    | batchsize x 3 x 1536x 1536 | RGB_FP32 | NCHW         |
+
+
+- 输出数据
+
+  | 输出数据  | 数据类型                    | 大小    | 数据排布格式 |
+  | --------- | --------------------------- | ------- | ------------ |
+  | classout1 | batchsize x 810 x 192 x 192 | FLOAT32 | NCHW         |
+  | boxout1   | batchsize x 36 x 192x 192   | FLOAT32 | NCHW         |
+  | classout2 | batchsize x 810 x 96 x 96   | FLOAT32 | NCHW         |
+  | boxout2   | batchsize x 36 x 96 x 96    | FLOAT32 | NCHW         |
+  | classout3 | batchsize x 810 x 48 x 48   | FLOAT32 | NCHW         |
+  | boxout3   | batchsize x 36 x 48 x 48    | FLOAT32 | NCHW         |
+  | classout4 | batchsize x 810 x 24 x 24   | FLOAT32 | NCHW         |
+  | boxout4   | batchsize x 36 x 24 x 24    | FLOAT32 | NCHW         |
+  | classout5 | batchsize x 810 x 12 x 12   | FLOAT32 | NCHW         |
+  | boxout5   | batchsize x 36 x 12 x 12    | FLOAT32 | NCHW         |
+
+
+# 推理环境准备
+
+- 该模型需要以下插件与驱动 
+
+  **表 1**  版本配套表
+
+  | 配套                                                         | 版本    | 环境准备指导                                                 |
+  | ------------------------------------------------------------ | ------- | ------------------------------------------------------------ |
+  | 固件与驱动                                                   | 22.0.2  | [Pytorch框架推理环境准备](https://www.hiascend.com/document/detail/zh/ModelZoo/pytorchframework/pies) |
+  | CANN                                                         | 6.0.RC1 | -                                                            |
+  | Python                                                       | 3.7.5   | -                                                            |
+  | PyTorch                                                      | 1.8.0   | -                                                            |
+  | 说明：Atlas 300I Duo 推理卡请以CANN版本选择实际固件与驱动版本。 | \       | \                                                            |
+
+
+
+# 快速上手
+
+## 获取源码
+
+1. 获取源码。
+
+   ```
+   git clone https://github.com/rwightman/efficientdet-pytorch   # 克隆仓库的代码
+   cd efficientdet-pytorch             						  # 切换到模型的代码仓目录
+   git checkout c5b694aa34900fdee6653210d856ca8320bf7d4e         # 切换到对应分支
+   patch -p1 < ../EfficientDetD7.patch							  # 添加模型补丁
+   cd ..
+   git clone https://gitee.com/zheng-wengang1/onnx_tools.git	  # 下载onnx模型修改工具
+   cd onnx_tools
+   git checkout cbb099e5f2cef3d76c7630bffe0ee8250b03d921		  # 切换到对应分支
+   cd ..
+   sed -i -e 's/onnx.onnx_ml_pb2/onnx/g' onnx_tools/OXInterface/OXInterface.py  # 对onnx模型修改工具进行修改
+   ```
+
+2. 安装依赖。
+
+   ```
+   pip3 install -r requirements.txt
+   ```
+
+## 准备数据集
+
+1. 获取原始数据集。
+
+   本模型支持coco2017 val 5000张图片的验证集。请用户自行获取数据集，上传数据集到代码仓目录并解压（如：/home/HwHiAiUser/dataset）。本模型将使用到coco val2017.zip验证集及~/annotations中的instances_val2017.json数据标签。
+   
+   数据目录结构请参考：
+
+    ```
+   coco_data
+       ├──val2017
+       ├── annotations
+       ├── instances_val2017.json
+    ```
+   
+   请将coco_data文件夹放在EfficientDetD7目录下。
+   
+2. 数据预处理，将原始数据集转换为模型输入的数据。
+
+   执行“EfficientDetD7_preprocess.py”脚本，完成预处理。
+
+   ```
+   mkdir bin_save
+   python3 EfficientDetD7_preprocess.py --root=coco_data --bin-save=bin_save
+   ```
+
+   参数说明：
+
+   - root：coco数据集文件
+
+    - bin-save：输出的二进制文件（.bin）所在路径
+
+   每个图像对应生成一个二进制文件。运行成功后，在当前目录下生成bin_save文件夹。
+
+
+
+## 模型推理
+
+1. 模型转换。
+
+   使用PyTorch将模型权重文件.pth转换为.onnx文件，再使用ATC工具将.onnx文件转为离线推理模型文件.om文件。
+
+   1. 获取权重文件。
+
+       请从源码包中获取训练好的pkl权重文件：d7.pth
+
+       请在EfficientDetD7目录下创建model文件夹，并将d7.pth文件移入model文件夹中。
+
+   2. 导出onnx文件。
+
+      1. 使用EfficientDetD7_pth2onnx.py导出onnx文件。
+
+         运行EfficientDetD7_pth2onnx.py脚本。
+         ```
+         python3 EfficientDetD7_pth2onnx.py --batch_size=1 --checkpoint=./model/d7.pth --out=./model/d7_bs1.onnx 
+         ```
+
+         参数说明：
+         
+         -   --batch_size：转出模型的batchsize，目前只支持1
+         -   --checkpoint：待转模型的参数文件
+         -   --out：输出的onnx模型文件名。
+         
+         获得d7_bs1.onnx 文件。
+         
+         
+         
+      2. 优化并修改ONNX文件。
+
+         ```
+         python3 -m onnxsim --input-shape="1,3,1536,1536" --dynamic-input-shape ./model/d7_bs1.onnx ./model/d7_bs1_sim.onnx --skip-shape-inference
+         python3 modify_onnx.py --model=./model/d7_bs1_sim.onnx --out=./model/d7_bs1_modify.onnx
+         ```
+
+         获得d7_bs1_modify.onnx文件。
+
+      
+
+   3. 使用ATC工具将ONNX模型转OM模型。
+
+      1. 配置环境变量。
+
+         ```
+         source /usr/local/Ascend/ascend-toolkit/set_env.sh
+         ```
+
+         
+
+      2. 执行命令查看芯片名称（$\{chip\_name\}）。
+
+         ```
+         npu-smi info
+         #该设备芯片名为Ascend310P3
+         回显如下：
+         +-------------------+-----------------+------------------------------------------------------+
+         | NPU     Name      | Health          | Power(W)     Temp(C)           Hugepages-Usage(page) |
+         | Chip    Device    | Bus-Id          | AICore(%)    Memory-Usage(MB)                        |
+         +===================+=================+======================================================+
+         | 0       310P3     | OK              | 15.8         42                0    / 0              |
+         | 0       0         | 0000:82:00.0    | 0            1074 / 21534                            |
+         +===================+=================+======================================================+
+         | 1       310P3     | OK              | 15.4         43                0    / 0              |
+         | 0       1         | 0000:89:00.0    | 0            1070 / 21534                            |
+         +===================+=================+======================================================+
+         ```
+
+         
+
+      3. 执行ATC命令。
+
+         ```
+         atc --framework=5 --model=./model/d7_bs1_modify.onnx --output=./model/d7_bs1 --input_format=NCHW --input_shape="x.1:1,3,1536,1536" --log=debug --soc_version=Ascend310P3
+         ```
+
+         参数说明：
+
+         -   --model：为ONNX模型文件。
+         -   --framework：5代表ONNX模型。
+         -   --output：输出的OM模型。
+         -   --input\_format：输入数据的格式。
+         -   --input\_shape：输入数据的shape。
+         -   --log：日志级别。
+         -   --soc\_version：处理器型号。
+
+         运行成功后生成<u>***d7_bs1.om***</u>模型文件。
+
+2. 开始推理验证。
+
+   1. 安装ais_bench推理工具。
+
+      请点击本链接进行安装ais_bench推理工具，以及查看具体使用方法(https://gitee.com/ascend/tools/tree/master/ais-bench_workload/tool/ais_infer)  
+
+   2. 执行推理。
+
+        在执行推理前，请创建result文件夹
+        
+        ```
+        mkdir result
+        ```
+        
+        请用下列语句执行推理流程：
+        
+        ```
+        python3 -m ais_bench --model model/d7_bs1.om --input ./bin_save --output ./result --outfmt BIN --batchsize=1 --infer_queue_count=1
+        ```
+        
+         参数说明：
+        
+        - model：模型类型。
+        - input：经过预处理后的bin文件路径。
+        - output：输出文件路径。
+        - outfmt：输出文件格式。
+        - batchsize：批次大小。
+        - infer_queue_count: 推理队列的数据最大数量。
+        
+        推理后的输出默认在当前目录result下。
+     
+        > **说明：** 
+        > 执行ais_bench工具请选择与运行环境架构相同的命令。
+
+3. 精度验证。
+
+     调用“EfficientDetD7_postprocess.py”脚本即可获得最终mAP精度：
+
+     ```
+     python3 EfficientDetD7_postprocess.py --root=./coco_data --omfile=./result
+     ```
+
+     参数说明:
+
+     - root：coco数据集路径。
+     - omfile：模型推理结果。
+
+4. 性能验证。
+
+      可使用ais_bench推理工具的纯推理模式验证不同batch_size的om模型的性能，参考命令如下：
+
+      ```
+      python3 -m ais_bench --model=model/d7_bs1.om --loop=20 --batchsize=1
+      ```
+
+      参数说明：
+      - model：模型路径。
+      - batchsize：性能测试时所用的batch_size，本模型仅支持1。
+
+
+
+
+# 模型推理性能&精度
+
+调用ACL接口推理计算，性能参考下列数据。
+
+| 芯片型号 | Batch Size   | 数据集 | 精度 | 性能 |
+| --------- | ---------------- | ---------- | ---------- | --------------- |
 | 310P3 | 1 | coco_data | mAP:53.0 | 6.18fps |