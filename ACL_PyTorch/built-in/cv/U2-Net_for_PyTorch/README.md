--- conflicted
+++ resolved
@@ -206,22 +206,14 @@
 
    1. 安装ais_bench推理工具。
 
-      请访问[ais_bench推理工具](https://gitee.com/ascend/tools/tree/master/ais-bench_workload/tool/ais_infer)代码仓，根据readme文档进行工具安装。
-
-<<<<<<< HEAD
+      ais-infer工具获取及使用方式请点击查看[[ais_infer 推理工具使用文档](https://gitee.com/ascend/tools/tree/master/ais-bench_workload/tool/ais_infer)]
+
    2. 执行推理。
 
       ```
       mkdir result  
       source /usr/local/Ascend/ascend-toolkit/set_env.sh  
       python3 -m ais_bench --model=./models/u2net_sim_bs1_fixv2.om --input=./test_data_ECSSD/ --output=./result/ --output_dirname=bs1 --outfmt=BIN --batchsize=1  --device 0
-=======
-   2. 执行推理(${ais_infer_path}请根据实际的推理工具路径填写)。
-
-      ```
-      mkdir result
-      python3 ${ais_infer_path}/ais_infer.py --model=./models/u2net_sim_bs1_fixv2.om --input=./test_data_ECSSD/ --output=./result/ --output_dirname=bs1 --outfmt=BIN --batchsize=1  --device 0
->>>>>>> 26757aab
       ```
 
       - 参数说明：
@@ -264,11 +256,7 @@
       可使用ais_bench推理工具的纯推理模式验证不同batch_size的om模型的性能，参考命令如下：
 
       ```
-<<<<<<< HEAD
       python3 -m  ais_bench --model=${om_model_path} --loop=20 --batchsize=${batch_size} --device=0
-=======
-      python3 ${ais_infer_path}/ais_infer.py --model=${om_model_path} --loop=20 --batchsize=${batch_size} --device=0
->>>>>>> 26757aab
       ```
 
       - 参数说明：
