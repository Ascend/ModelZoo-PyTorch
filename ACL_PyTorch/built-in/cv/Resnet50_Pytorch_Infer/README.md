--- conflicted
+++ resolved
@@ -193,28 +193,17 @@
    python3 -m ais_bench --model ./resnet50_bs64.om --input ./prep_dataset/ --output ./ --output_dirname result --outfmt TXT
    ```
 
-<<<<<<< HEAD
-    source /usr/local/Ascend/ascend-toolkit/set_env.sh
-    
-    python3 -m ais_bench --model ./resnet50_bs64.om --input ./prep_dataset/ --output ./result/ --outfmt TXT
-=======
    - 参数说明：   
       - --model：模型地址
       -  --input：预处理完的数据集文件夹
       -  --output：推理结果保存地址
       -  --output_dirname: 推理结果保存文件夹
       -  --outfmt：推理结果保存格式
->>>>>>> 5ccf9f2a
         
    运行成功后会在result/xxxx_xx_xx-xx-xx-xx（时间戳）下生成推理输出的txt文件。
     
-<<<<<<< HEAD
-    运行成功后会在result/xxxx_xx_xx-xx-xx-xx（时间戳）下生成推理输出的txt文件。
-   
-=======
    **说明：** 
    执行ais-infer工具请选择与运行环境架构相同的命令。参数详情请参见 --help命令
->>>>>>> 5ccf9f2a
 
 c.  精度验证。
 
