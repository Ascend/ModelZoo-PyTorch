--- conflicted
+++ resolved
@@ -1,249 +1,241 @@
-# STGCN(ST-GCN) 模型推理指导
-
-- [STGCN(ST-GCN) 模型推理指导](#stgcnst-gcn-模型推理指导)
-- [概述](#概述)
-  - [输入输出数据](#输入输出数据)
-- [推理环境](#推理环境)
-- [快速上手](#快速上手)
-  - [获取源码](#获取源码)
-  - [准备数据集](#准备数据集)
-  - [模型转换](#模型转换)
-  - [推理验证](#推理验证)
-<<<<<<< HEAD
-- [性能\&精度](#性能精度)
-=======
-- [性能&精度](#性能精度)
->>>>>>> 60f60645
-
-----
-# 概述
-
-ST-GCN是一种图卷积神经网络，该模型可以实现对人体骨架图做姿态估计，从而实现行为识别的效果。该模型利用了人体骨骼的局部模式和相关特征信息。
-+ 论文  
-    Spatial Temporal Graph Convolutional Networks for Skeleton-Based Action Recognition
-
-+ 参考实现  
-    ```
-    url = https://github.com/open-mmlab/mmskeleton/blob/master/mmskeleton/models/backbones/st_gcn_aaai18.py
-    branch = master
-    commit_id = b4c076baa9e02e69b5876c49fa7c509866d902c7
-    model_name = ST_GCN_18
-    ```
-## 输入输出数据
-+ 模型输入  
-    | input-name | data-type | data-format |input-shape |
-    | ---------- | --------- | ----------- | ---------- |
-    | input1  |  FLOAT32  | ND         | batch_size x 3 x 300 x 18 x 2   |
-
-+ 模型输出  
-    | output-name |  data-type | data-format |output-shape |
-    | ----------- | ---------- | ----------- | ----------- |
-    | output1       |  FLOAT32   | ND          | batch_size x 400       |
-
-
-----
-# 推理环境
-
-- 该模型推理所需配套的软件如下：
-
-    | 配套      | 版本    | 环境准备指导 |
-    | --------- | ------- | ---------- |
-    | 固件与驱动 | 1.0.17  | [Pytorch框架推理环境准备](https://www.hiascend.com/document/detail/zh/ModelZoo/pytorchframework/pies) |
-    | CANN      | 6.0.RC1 | -          |
-    | Nvidia-Driver | 460.67 |         |
-    | CUDA      | 10.0    | -          |
-    | CUDNN     | 7.6.5.32 | -          |
-    | Python    | 3.7.5   | -          |
-    
-    说明：请根据推理卡型号与 CANN 版本选择相匹配的固件与驱动版本。
-
-
-----
-# 快速上手
-
-## 获取源码
-
-1. 在GPU服务器上安装`CUDA`与`CUDNN`（版本参照上表），然后依次执行以下命令安装python第三方库。
-    ```bash
-    conda install pytorch==1.2.0 torchvision==0.4.0 cudatoolkit=10.0 -c pytorch
-    pip install mmcv==0.4.3
-    pip install Cython==0.29.32
-    git clone https://github.com/open-mmlab/mmdetection.git
-    cd ./mmdetection
-    git checkout master
-    git reset --hard 4357697acaaf7b3eb17a9e78f2e0b8996bcf4e73
-    python setup.py install
-    cd ..
-    git clone https://github.com/open-mmlab/mmskeleton.git
-    cd mmskeleton
-    git checkout master
-    git reset --hard b4c076baa9e02e69b5876c49fa7c509866d902c7
-    python setup.py develop
-    cd mmskeleton/ops/nms
-    python setup_linux.py develop
-    cd -
-    pip install Pillow==6.2.2
-    ```
-    执行完后，把模型推理的业务代码与补丁文件都复制到当前目录。
-
-2. 修改源码  
-    PyTorch版本太过老旧，`torch.einsum` 与 `F.avg_pool2d` 不能映射到ONNX的算子集，所以执行以下命令修改源码：
-    ```bash
-    patch -p1 < stgcn.patch
-    ```
-
-
-## 准备数据集
-
-1. 获取原始数据集  
-    该模型使用`Kinetics-skeleton`行为识别数据集来验证模型精度。从[开源链接](https://drive.google.com/open?id=103NOL9YYZSW1hLoWmYnv5Fs8mK-Ij7qb)下载数据集。该推理业务需要的数据以及目录结构如下：
-    ```
-    data/
-    `-- Kinetics/
-        `-- kinetics-skeleton
-            |-- val_data.npy
-            `-- val_label.pkl
-    ```
-
-
-2. 数据预处理  
-    执行前处理脚本将原始数据转换为OM模型输入需要的bin/npy文件。
-    ```bash
-    python stgcn_preprocess.py \
-        --data_path ./data/Kinetics/kinetics-skeleton/val_data.npy \
-        --label_path ./data/Kinetics/kinetics-skeleton/val_label.pkl \
-        --output_dir ./data/kinetics-skeleton/
-    ```
-    参数说明：
-    + --data_path: 原始数据存放位置
-    + --label_path: 原始标签存放位置
-    + --output_dir: 输出文件的保存目录
-    
-    运行成功后，data/kinetics-skeleton/目录下会创建val_data和val_label两个子目录，每个子目录下面都生成19796个bin文件。
-
-
-## 模型转换
-
-1. PyTroch 模型转 ONNX 模型  
-    ```bash
-    python stgcn_pth2onnx.py --ckpt ./checkpoints/st_gcn.kinetics-6fa43f73.pth --onnx ./st_gcn.onnx
-    ```
-    参数说明：
-    + --ckpt: 预训练权重文件的路径
-    + --onnx: 生成ONNX模型的保存路径
-
-2. ONNX 模型转 OM 模型  
-    此步骤只能在NPU设备上进行，所以执行atc命令转换模型前，需将上一步生成的ONNX复制到NPU设备。
-
-    step1: 查看NPU芯片名称 \${chip_name}
-    ```bash
-    npu-smi info
-    ```
-    例如该设备芯片名为 310P3，回显如下：
-    ```
-    +-------------------+-----------------+------------------------------------------------------+
-    | NPU     Name      | Health          | Power(W)     Temp(C)           Hugepages-Usage(page) |
-    | Chip    Device    | Bus-Id          | AICore(%)    Memory-Usage(MB)                        |
-    +===================+=================+======================================================+
-    | 0       310P3     | OK              | 15.8         42                0    / 0              |
-    | 0       0         | 0000:82:00.0    | 0            1074 / 21534                            |
-    +===================+=================+======================================================+
-    | 1       310P3     | OK              | 15.4         43                0    / 0              |
-    | 0       1         | 0000:89:00.0    | 0            1070 / 21534                            |
-    +===================+=================+======================================================+
-    ```
-
-    step2: ONNX 模型转 OM 模型
-    ```bash
-    # 配置环境变量
-    source /usr/local/Ascend/ascend-toolkit/set_env.sh
-    source /etc/profile
-    
-    bs=1
-    chip_name=310P3
-    
-    # 执行 ATC 进行模型转换
-    atc --model=st_gcn.onnx \
-        --framework=5 \
-        --output=st_gcn_bs${bs} \
-        --input_format=ND \
-        --input_shape="input1:${bs},3,300,18,2" \
-        --soc_version=Ascend310${chip_name}
-    ```
-
-   参数说明：
-    + --framework: 5代表ONNX模型
-    + --model: ONNX模型路径
-    + --input_shape: 模型输入数据的shape
-    + --input_format: 输入数据的排布格式
-    + --output: OM模型路径，无需加后缀
-    + --soc_version: 处理器型号
-
-
-## 推理验证
-
-<<<<<<< HEAD
-1. 安装ais_bench推理工具。请点击本链接进行安装ais_bench推理工具，以及查看具体使用方法(https://gitee.com/ascend/tools/tree/master/ais-bench_workload/tool/ais_infer)。完成安装后，执行以下命令预处理后的数据进行推理。
-=======
-1. 该离线模型使用ais_bench作为推理工具，请参考[**安装文档**](https://gitee.com/ascend/tools/tree/master/ais-bench_workload/tool/ais_infer#%E4%B8%80%E9%94%AE%E5%AE%89%E8%A3%85)安装推理后端包aclruntime与推理前端包ais_bench。完成安装后，执行以下命令预处理后的数据进行推理。
->>>>>>> 60f60645
-    ```bash
-    python -m ais_bench
-        --model ./st_gcn_bs${bs}.om \
-        --input ./data/kinetics-skeleton/val_data/ \
-        --output ./ \
-        --output_dirname ./st_gcn_bs${bs}_out
-        --batchsize ${bs}
-    ```
-    参数说明：
-    + --model: OM模型路径
-    + --input: 存放预处理后数据的目录路径
-    + --output: 用于存放推理结果的父目录路径
-    + --output_dirname: 用于存放推理结果的子目录路径，位于--output指定的目录下
-    + --batchsize: 模型一次处理多少样本
-
-2. 性能验证  
-
-    对于性能的测试，需要注意以下三点：
-    + 测试前，请通过`npu-smi info`命令查看NPU设备状态，请务必在NPU设备空闲的状态下进行性能测试。
-    + 为了避免测试过程因持续时间太长而受到干扰，建议通过纯推理的方式进行性能测试。
-    + 使用吞吐率作为性能指标，单位为 fps，反映模型在单位时间（1秒）内处理的样本数。
-    ```bash
-    python -m ais_bench --model ./st_gcn_bs${bs}.om --loop 100 --batchsize ${bs}
-    ```
-    
-    执行完纯推理命令，程序会打印出与性能相关的指标，找到以关键字 **[INFO] throughput** 开头的一行，行尾的数字即为 OM 模型的吞吐率。
-
-3. 精度验证  
-    
-    此步骤需要将NPU服务器上OM模型的推理结果复制到GPU服务器上，然后再GPU服务器上执行后处理脚本，根据推理结果计算OM模型的精度：
-    ```bash
-    python stgcn_postprocess.py \
-        --result_dir ./st_gcn_bs${bs}_out/ \
-        --label_path ./data/Kinetics/kinetics-skeleton/val_label.pkl
-    ```
-    参数说明：
-    + --result_dir: 存放推理结果的目录路径
-    + --label_path: 标签文件所在路径
-    
-    运行成功后，程序会打印出模型的精度指标：
-    ```
-    Top 1: 31.59%
-    Top 5: 53.74%
-    ```
-
-
-----
-# 性能&精度
-
-在310P设备上，OM模型的精度与目标精的相对误差低于 1%，batchsize为1时模型性能最优，达 381.10 fps。
-
-| 芯片型号   | BatchSize | 数据集      | 精度            | 性能       |
-| --------- |---------- | ----------- | --------------- | --------- |
-|Ascend310P3| 1         | kinetics-skeleton | Top1@Acc=31.59%   Top5@Acc: 53.74% | 381.10 fps |
-|Ascend310P3| 4         | kinetics-skeleton | Top1@Acc=31.59%   Top5@Acc: 53.74% | 237.11 fps |
-|Ascend310P3| 8         | kinetics-skeleton | Top1@Acc=31.59%   Top5@Acc: 53.74% | 222.46 fps |
-|Ascend310P3| 16        | kinetics-skeleton | Top1@Acc=31.59%   Top5@Acc: 53.74% | 217.65 fps |
-|Ascend310P3| 32        | kinetics-skeleton | Top1@Acc=31.59%   Top5@Acc: 53.74% | 223.21 fps |
-|Ascend310P3| 64        | kinetics-skeleton | Top1@Acc=31.59%   Top5@Acc: 53.74% | 219.39 fps |
-
+# STGCN(ST-GCN) 模型推理指导
+
+- [STGCN(ST-GCN) 模型推理指导](#stgcnst-gcn-模型推理指导)
+- [概述](#概述)
+  - [输入输出数据](#输入输出数据)
+- [推理环境](#推理环境)
+- [快速上手](#快速上手)
+  - [获取源码](#获取源码)
+  - [准备数据集](#准备数据集)
+  - [模型转换](#模型转换)
+  - [推理验证](#推理验证)
+- [性能&精度](#性能精度)
+
+----
+# 概述
+
+ST-GCN是一种图卷积神经网络，该模型可以实现对人体骨架图做姿态估计，从而实现行为识别的效果。该模型利用了人体骨骼的局部模式和相关特征信息。
++ 论文  
+    Spatial Temporal Graph Convolutional Networks for Skeleton-Based Action Recognition
+
++ 参考实现  
+    ```
+    url = https://github.com/open-mmlab/mmskeleton/blob/master/mmskeleton/models/backbones/st_gcn_aaai18.py
+    branch = master
+    commit_id = b4c076baa9e02e69b5876c49fa7c509866d902c7
+    model_name = ST_GCN_18
+    ```
+## 输入输出数据
++ 模型输入  
+    | input-name | data-type | data-format |input-shape |
+    | ---------- | --------- | ----------- | ---------- |
+    | input1  |  FLOAT32  | ND         | batch_size x 3 x 300 x 18 x 2   |
+
++ 模型输出  
+    | output-name |  data-type | data-format |output-shape |
+    | ----------- | ---------- | ----------- | ----------- |
+    | output1       |  FLOAT32   | ND          | batch_size x 400       |
+
+
+----
+# 推理环境
+
+- 该模型推理所需配套的软件如下：
+
+    | 配套      | 版本    | 环境准备指导 |
+    | --------- | ------- | ---------- |
+    | 固件与驱动 | 1.0.17  | [Pytorch框架推理环境准备](https://www.hiascend.com/document/detail/zh/ModelZoo/pytorchframework/pies) |
+    | CANN      | 6.0.RC1 | -          |
+    | Nvidia-Driver | 460.67 |         |
+    | CUDA      | 10.0    | -          |
+    | CUDNN     | 7.6.5.32 | -          |
+    | Python    | 3.7.5   | -          |
+    
+    说明：请根据推理卡型号与 CANN 版本选择相匹配的固件与驱动版本。
+
+
+----
+# 快速上手
+
+## 获取源码
+
+1. 在GPU服务器上安装`CUDA`与`CUDNN`（版本参照上表），然后依次执行以下命令安装python第三方库。
+    ```bash
+    conda install pytorch==1.2.0 torchvision==0.4.0 cudatoolkit=10.0 -c pytorch
+    pip install mmcv==0.4.3
+    pip install Cython==0.29.32
+    git clone https://github.com/open-mmlab/mmdetection.git
+    cd ./mmdetection
+    git checkout master
+    git reset --hard 4357697acaaf7b3eb17a9e78f2e0b8996bcf4e73
+    python setup.py install
+    cd ..
+    git clone https://github.com/open-mmlab/mmskeleton.git
+    cd mmskeleton
+    git checkout master
+    git reset --hard b4c076baa9e02e69b5876c49fa7c509866d902c7
+    python setup.py develop
+    cd mmskeleton/ops/nms
+    python setup_linux.py develop
+    cd -
+    pip install Pillow==6.2.2
+    ```
+    执行完后，把模型推理的业务代码与补丁文件都复制到当前目录。
+
+2. 修改源码  
+    PyTorch版本太过老旧，`torch.einsum` 与 `F.avg_pool2d` 不能映射到ONNX的算子集，所以执行以下命令修改源码：
+    ```bash
+    patch -p1 < stgcn.patch
+    ```
+
+
+## 准备数据集
+
+1. 获取原始数据集  
+    该模型使用`Kinetics-skeleton`行为识别数据集来验证模型精度。从[开源链接](https://drive.google.com/open?id=103NOL9YYZSW1hLoWmYnv5Fs8mK-Ij7qb)下载数据集。该推理业务需要的数据以及目录结构如下：
+    ```
+    data/
+    `-- Kinetics/
+        `-- kinetics-skeleton
+            |-- val_data.npy
+            `-- val_label.pkl
+    ```
+
+
+2. 数据预处理  
+    执行前处理脚本将原始数据转换为OM模型输入需要的bin/npy文件。
+    ```bash
+    python stgcn_preprocess.py \
+        --data_path ./data/Kinetics/kinetics-skeleton/val_data.npy \
+        --label_path ./data/Kinetics/kinetics-skeleton/val_label.pkl \
+        --output_dir ./data/kinetics-skeleton/
+    ```
+    参数说明：
+    + --data_path: 原始数据存放位置
+    + --label_path: 原始标签存放位置
+    + --output_dir: 输出文件的保存目录
+    
+    运行成功后，data/kinetics-skeleton/目录下会创建val_data和val_label两个子目录，每个子目录下面都生成19796个bin文件。
+
+
+## 模型转换
+
+1. PyTroch 模型转 ONNX 模型  
+    ```bash
+    python stgcn_pth2onnx.py --ckpt ./checkpoints/st_gcn.kinetics-6fa43f73.pth --onnx ./st_gcn.onnx
+    ```
+    参数说明：
+    + --ckpt: 预训练权重文件的路径
+    + --onnx: 生成ONNX模型的保存路径
+
+2. ONNX 模型转 OM 模型  
+    此步骤只能在NPU设备上进行，所以执行atc命令转换模型前，需将上一步生成的ONNX复制到NPU设备。
+
+    step1: 查看NPU芯片名称 \${chip_name}
+    ```bash
+    npu-smi info
+    ```
+    例如该设备芯片名为 310P3，回显如下：
+    ```
+    +-------------------+-----------------+------------------------------------------------------+
+    | NPU     Name      | Health          | Power(W)     Temp(C)           Hugepages-Usage(page) |
+    | Chip    Device    | Bus-Id          | AICore(%)    Memory-Usage(MB)                        |
+    +===================+=================+======================================================+
+    | 0       310P3     | OK              | 15.8         42                0    / 0              |
+    | 0       0         | 0000:82:00.0    | 0            1074 / 21534                            |
+    +===================+=================+======================================================+
+    | 1       310P3     | OK              | 15.4         43                0    / 0              |
+    | 0       1         | 0000:89:00.0    | 0            1070 / 21534                            |
+    +===================+=================+======================================================+
+    ```
+
+    step2: ONNX 模型转 OM 模型
+    ```bash
+    # 配置环境变量
+    source /usr/local/Ascend/ascend-toolkit/set_env.sh
+    source /etc/profile
+    
+    bs=1
+    chip_name=310P3
+    
+    # 执行 ATC 进行模型转换
+    atc --model=st_gcn.onnx \
+        --framework=5 \
+        --output=st_gcn_bs${bs} \
+        --input_format=ND \
+        --input_shape="input1:${bs},3,300,18,2" \
+        --soc_version=Ascend310${chip_name}
+    ```
+
+   参数说明：
+    + --framework: 5代表ONNX模型
+    + --model: ONNX模型路径
+    + --input_shape: 模型输入数据的shape
+    + --input_format: 输入数据的排布格式
+    + --output: OM模型路径，无需加后缀
+    + --soc_version: 处理器型号
+
+
+## 推理验证
+
+1. 安装ais_bench推理工具。请点击本链接进行安装ais_bench推理工具，以及查看具体使用方法(https://gitee.com/ascend/tools/tree/master/ais-bench_workload/tool/ais_infer)。完成安装后，执行以下命令预处理后的数据进行推理。
+    ```bash
+    python -m ais_bench
+        --model ./st_gcn_bs${bs}.om \
+        --input ./data/kinetics-skeleton/val_data/ \
+        --output ./ \
+        --output_dirname ./st_gcn_bs${bs}_out
+        --batchsize ${bs}
+    ```
+    参数说明：
+    + --model: OM模型路径
+    + --input: 存放预处理后数据的目录路径
+    + --output: 用于存放推理结果的父目录路径
+    + --output_dirname: 用于存放推理结果的子目录路径，位于--output指定的目录下
+    + --batchsize: 模型一次处理多少样本
+
+2. 性能验证  
+
+    对于性能的测试，需要注意以下三点：
+    + 测试前，请通过`npu-smi info`命令查看NPU设备状态，请务必在NPU设备空闲的状态下进行性能测试。
+    + 为了避免测试过程因持续时间太长而受到干扰，建议通过纯推理的方式进行性能测试。
+    + 使用吞吐率作为性能指标，单位为 fps，反映模型在单位时间（1秒）内处理的样本数。
+    ```bash
+    python -m ais_bench --model ./st_gcn_bs${bs}.om --loop 100 --batchsize ${bs}
+    ```
+    
+    执行完纯推理命令，程序会打印出与性能相关的指标，找到以关键字 **[INFO] throughput** 开头的一行，行尾的数字即为 OM 模型的吞吐率。
+
+3. 精度验证  
+    
+    此步骤需要将NPU服务器上OM模型的推理结果复制到GPU服务器上，然后再GPU服务器上执行后处理脚本，根据推理结果计算OM模型的精度：
+    ```bash
+    python stgcn_postprocess.py \
+        --result_dir ./st_gcn_bs${bs}_out/ \
+        --label_path ./data/Kinetics/kinetics-skeleton/val_label.pkl
+    ```
+    参数说明：
+    + --result_dir: 存放推理结果的目录路径
+    + --label_path: 标签文件所在路径
+    
+    运行成功后，程序会打印出模型的精度指标：
+    ```
+    Top 1: 31.59%
+    Top 5: 53.74%
+    ```
+
+
+----
+# 性能&精度
+
+在310P设备上，OM模型的精度与目标精的相对误差低于 1%，batchsize为1时模型性能最优，达 381.10 fps。
+
+| 芯片型号   | BatchSize | 数据集      | 精度            | 性能       |
+| --------- |---------- | ----------- | --------------- | --------- |
+|Ascend310P3| 1         | kinetics-skeleton | Top1@Acc=31.59%   Top5@Acc: 53.74% | 381.10 fps |
+|Ascend310P3| 4         | kinetics-skeleton | Top1@Acc=31.59%   Top5@Acc: 53.74% | 237.11 fps |
+|Ascend310P3| 8         | kinetics-skeleton | Top1@Acc=31.59%   Top5@Acc: 53.74% | 222.46 fps |
+|Ascend310P3| 16        | kinetics-skeleton | Top1@Acc=31.59%   Top5@Acc: 53.74% | 217.65 fps |
+|Ascend310P3| 32        | kinetics-skeleton | Top1@Acc=31.59%   Top5@Acc: 53.74% | 223.21 fps |
+|Ascend310P3| 64        | kinetics-skeleton | Top1@Acc=31.59%   Top5@Acc: 53.74% | 219.39 fps |
+