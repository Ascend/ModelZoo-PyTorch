# det_mv3_db_v2.5 模型-推理指导


- [概述](#ZH-CN_TOPIC_0000001172161501)

- [推理环境准备](#ZH-CN_TOPIC_0000001126281702)

- [快速上手](#ZH-CN_TOPIC_0000001126281700)

  - [获取源码](#section4622531142816)
  - [准备数据集](#section183221994411)
  - [模型推理](#section741711594517)

- [性能&精度](#ZH-CN_TOPIC_0000001172201573)



# 概述<a name="ZH-CN_TOPIC_0000001172161501"></a>

分割在文本检测中很流行，而二值化的后处理对于分割的检测至关重要，该检测方法将由分割方法生成的概率图转换为文本的边界框/区域。在该网络中，我们提出了一个名为可微分二值化（DB）的模块，它可以在分割网络中执行二值化过程。与DB模块一起优化的分割网络可以自适应地设置用于二值化的阈值，这不仅简化了后处理，还提高了文本检测的性能。

- 参考实现：

  ```
  url=https://github.com/PaddlePaddle/PaddleOCR.git
  branch=release/2.5
  commit_id=7f2d05cfe4e
  model_name=PPOCRV2.5_det_db_mv3 
  ```


## 输入输出数据<a name="section540883920406"></a>

- 输入数据
 
  | 输入数据 | 数据类型 | 大小                      | 数据排布格式 |
  | -------- | -------- | ----------------------- | ------------ |
  | x        | uint8    | 24 x 3 x 736 x 1280     | NCHW         |

- 输出数据

  | 输出数据  | 数据类型  | 大小                 | 数据排布格式 |
  | -------- | -------- | -------------------- | ----------- |
  | output  | FLOAT16   | 24 x 1 x 736 x 1280  | NCHW        |


# 推理环境<a name="ZH-CN_TOPIC_0000001126281702"></a>

- 该模型需要以下插件与驱动


| 配套                                                         | 版本    | 环境准备指导                                                 |
| ------------------------------------------------------------ | ------- | ------------------------------------------------------------ |
| 固件与驱动                                                    | 22.0.2  | [Pytorch框架推理环境准备](https://www.hiascend.com/document/detail/zh/ModelZoo/pytorchframework/pies) |
| CANN                                                         | 6.3.RC2 | -                                                            |
| Python                                                       | 3.7.5   | -                                                            |
| 说明：Atlas 300I Duo 推理卡请以CANN版本选择实际固件与驱动版本。  | \       | \                                                            |

# 快速上手<a name="ZH-CN_TOPIC_0000001126281700"></a>

## 获取源码<a name="section4622531142816"></a>


1. 安装依赖。

    1. 安装基础环境
    ```bash
    pip3 install -r requirements.txt
    ```
    说明：某些库如果通过此方式安装失败，可使用pip单独进行安装。

    2. 安装ONNX改图工具
    ```bash
    git clone https://gitee.com/ascend/msadvisor.git
    cd msadvisor/auto-optimizer
    pip install --upgrade pip
    pip install wheel
    pip install .
    cd ../../
    rm -rf msadvisor
    ```

    
<<<<<<< HEAD
    3. 参考[AMCT(ONNX)](https://www.hiascend.com/document/detail/zh/CANNCommunityEdition/70RC1alpha001/developmenttools/devtool/atlasamctonnx_16_0004.html)主页安装量化工具。  
=======
    3. 安装量化工具
    ```bash
    pip install onnx==1.12.0
    pip install protobuf==3.20.0
    pip install onnxruntime==1.8.0  # need onnxruntime-1.8.0 to build custom operators
    arch=`arch`
    wget --no-check-certificate -O amct.tar.gz https://ascend-repo.obs.cn-east-2.myhuaweicloud.com/Florence-ASL/Florence-ASL%20V100R001C30SPC703/Ascend-cann-amct_6.3.RC2.alpha003_linux-${arch}.tar.gz?response-content-type=application/octet-stream
    tar -zxvf amct.tar.gz && cd amct/amct_onnx/
    pip install amct_onnx-0.10.1-py3-none-linux_${arch}.whl
    tar -zxvf amct_onnx_op.tar.gz && cd amct_onnx_op
    git clone -b v1.8.0 https://github.com/microsoft/onnxruntime.git
    cd onnxruntime/include/onnxruntime/core/session/
    cp onnxruntime_c_api.h ../../../../../inc/
    cp onnxruntime_cxx_api.h ../../../../../inc/
    cp onnxruntime_cxx_inline.h ../../../../../inc/
    cp onnxruntime_session_options_config_keys.h ../../../../../inc/
    cd ../../../../../ && rm -rf onnxruntime
    python setup.py build && cd ../../../ && rm -rf amct/ amct.tar.gz
    pip install onnxruntime==1.14.1  # need onnxruntime-1.14.1 to quantize.
    ```
>>>>>>> 3ffc7318

    4. 参考[ais_bench的Gitee主页](https://gitee.com/ascend/tools/tree/master/ais-bench_workload/tool/ais_bench)安装OM推理工具。  

2. 获取源码。

    ```bash
    git clone -b release/2.5 https://github.com/PaddlePaddle/PaddleOCR.git
    cd PaddleOCR 
    git reset --hard 7f2d05cfe4e
    python3 setup.py install
    cd ..
    export PYTHONPATH="`realpath ./PaddleOCR`:${PYTHONPATH}"
    ```


## 准备数据集<a name="section183221994411"></a>

1. 获取原始数据集。（解压命令参考tar –xvf  \*.tar与 unzip \*.zip）

    该模型使用ICDAR2015测试集中的500张图片来验证模型精度。请参考[该链接](https://github.com/PaddlePaddle/PaddleOCR/blob/release/2.5/doc/doc_ch/dataset/ocr_datasets.md)下载对应数据集文件并解压，本项目需要的数据目录结构如下:
    ```
    ./icdar2015/text_localization/
        ├── ch4_test_images/
        │   ├── img_1.jpg
        │   ├── ...
        │   └── img_500.jpg
        └── test_icdar2015_label.txt
    ```

2. 数据预处理

    执行以下代码将原始数据转换成bin文件，并将处理过程中的中间信息保存成npz文件，计算模型精度指标时需要用到这些中间信息。  
    ```bash
    python3 data_preprocess.py \
        -c PaddleOCR/configs/det/det_mv3_db.yml \
        -o Global.use_gpu=False \
           data_dir=./icdar2015/text_localization/ \
           bin_dir=./data_bin/ \
           info_dir=./data_info/ 
    ```
    
    参数说明：  
    -    -c：配置文件
    -    -o Global.use_gpu：是否使能gpu
    -    -o data_dir: 测试集路径
    -    -o bin_dir：模型输入数据保存目录
    -    -o info_dir：中间信息保存目录

## 模型推理<a name="section741711594517"></a>

1. 模型转换。  
  
    1. 获取Paddle模型。  

        该模型的训练模型链接为：https://paddleocr.bj.bcebos.com/dygraph_v2.0/en/det_mv3_db_v2.0_train.tar
        ```bash
        wget -P ./checkpoint --no-check-certificate https://paddleocr.bj.bcebos.com/dygraph_v2.0/en/det_mv3_db_v2.0_train.tar
        cd ./checkpoint && tar xf det_mv3_db_v2.0_train.tar && cd ..
        ```

        以上命令执行结束后，继续执行以下命令将训练模型转换为推理模型：  
        ```bash
        python3 PaddleOCR/tools/export_model.py \
            -c PaddleOCR/configs/det/det_mv3_db.yml \
            -o Global.pretrained_model=./checkpoint/det_mv3_db_v2.0_train/best_accuracy  \
                Global.save_inference_dir=./inference/ \
                Global.use_gpu=False
        ```

     2. 导出ONNX文件  

        在当前目录下运行`paddle2onnx`命令，运行成功后，当前目录下会生成`db_mv3.onnx`文件。  
        ```bash
        mkdir models
        paddle2onnx \
            --model_dir ./inference/ \
            --model_filename inference.pdmodel \
            --params_filename inference.pdiparams \
            --save_file ./models/db_mv3.onnx \
            --opset_version 11 \
            --enable_onnx_checker True \
            --input_shape_dict="{'x':[-1,3,-1,-1]}"
        ```

        `paddle2onnx`的用法请通过`paddle2onnx -h`命令查看。
        
        生成ONNX模型后，执行以下命令，对ONNX模型做些许修改以提升性能：  
        ```bash
        # usage: modify_onnx.py [-h] <input_onnx> <output_onnx>
        
        # modify onnx model.
        # positional arguments:
        #     input_onnx   path to input onnx file.
        #     output_onnx  path to save modified onnx model.

        python3 modify_onnx.py ./models/db_mv3.onnx ./models/db_mv3_opti.onnx
        ```

        运行结束后，当前`./models`下将会生成修改后的ONNX模型`db_mv3_opti.onnx`。

    3. 模型量化  
        在量化前，我们需要生成一份配置文件，作用是在量化时跳过下面两部分节点：  
        1. Dequant节点会破坏部分Conv/ConvTranspose与后续节点融合进而导致性能劣化，所以跳过这部分Conv/ConvTranspose节点。
        2. 跳过模型尾部少量导致模型精度下降的Conv/ConvTranspose节点。
        
        执行以下命令即可自动生成配置文件：  
        ```bash
        # usage: create_quant_config.py [-h] <input_onnx> <output_config>
        
        # create quantization config for AMCT.
        # positional arguments:
        #     input_onnx     path to onnx file.
        #     output_config  path to save quantization config.

        python3 create_quant_config.py ./models/db_mv3_opti.onnx ./quant.cfg
        ```

        然后生成量化时用于校准精度的数据：  
        ```bash
        python3 create_quant_data.py \
        -c PaddleOCR/configs/det/det_mv3_db.yml \
        -o Global.use_gpu=False \
           data_dir=./icdar2015/text_localization/ \
           batch_size=24 \
           save_dir=./quant_data/
        ```

        最后使用`amct`工具，对ONNX模型进行量化，以进一步提升模型性能：  
        ```bash
        amct_onnx calibration \
            --model ./models/db_mv3_opti.onnx \
            --save_path ./models/quanted \
            --input_shape "x:24,3,736,1280" \
            --data_dir "./quant_data/" \
            --data_types "float32" \
            --calibration_config ./quant.cfg
        ```
        量化后的模型存放路径为 `models/quanted_deploy_model.onnx`。


    4. 使用ATC工具将ONNX模型转OM模型。  

        （1）配置环境变量。  
        ```bash
        source /usr/local/Ascend/ascend-toolkit/set_env.sh
        ```

        > **说明：** 
        >该脚本中环境变量仅供参考，请以实际安装环境配置环境变量。详细介绍请参见《[CANN 开发辅助工具指南 \(推理\)](https://support.huawei.com/enterprise/zh/ascend-computing/cann-pid-251168373?category=developer-documents&subcategory=auxiliary-development-tools)》。

        （2）执行命令查看芯片名称（$\{chip\_name\}）。  
        ```
        npu-smi info
        #该设备芯片名为Ascend310P3 （自行替换）
        回显如下：
        +-------------------+-----------------+------------------------------------------------------+
        | NPU     Name      | Health          | Power(W)     Temp(C)           Hugepages-Usage(page) |
        | Chip    Device    | Bus-Id          | AICore(%)    Memory-Usage(MB)                        |
        +===================+=================+======================================================+
        | 0       310P3     | OK              | 15.8         42                0    / 0              |
        | 0       0         | 0000:82:00.0    | 0            1074 / 21534                            |
        +===================+=================+======================================================+
        | 1       310P3     | OK              | 15.4         43                0    / 0              |
        | 0       1         | 0000:89:00.0    | 0            1070 / 21534                            |
        +===================+=================+======================================================+
        ```

        （3）执行ATC命令。  
      
        执行以下命令将ONNX模型转为OM模型
        ```bash
        atc --framework=5 \
            --model=models/quanted_deploy_model.onnx \
            --output=models/db_mv3 \
            --input_format=NCHW \
            --input_shape="x:24,3,736,1280" \
            --insert_op_conf=./aipp.cfg \
            --enable_small_channel=1 \
            --output_type=FP16 \
            --op_select_implmode=high_performance \
            --optypelist_for_implmode=Sigmoid \
            --soc_version=Ascend310P3 \
            --log=error
        ```

        运行成功后，当前`models`下将会生成`db_mv3.om`模型文件。`atc`各参数的含义请参考：  

        -    --framework：5代表ONNX模型
        -    --model：为ONNX模型文件
        -    --output：输出的OM模型
        -    --input_format：输入数据的格式
        -    --input_shape：输入数据的shape
        -    --insert_op_conf：aipp配置文件
        -    --enable_small_channel: 使能C0特效 
        -    --output_type：输出数据类型
        -    --op_select_implmode: 算子模式的选择
        -    --optypelist_for_implmode：具体哪个算子
        -    --soc_version：处理器型号
        -    --log：日志级别  



2. 推理验证  

    该模型使用`ais_bench`工具进行推理，其安装、用法等详细信息请参考[ais_bench工具Gitee主页](https://gitee.com/ascend/tools/tree/master/ais-bench_workload/tool/ais_bench)


    1. 执行推理  
        ```bash
        python3 -m ais_bench --model models/db_mv3.om --input ./data_bin \
            --output ./ --output_dirname om_outputs --batchsize 24
        ```
    
    2. 性能验证  
<<<<<<< HEAD
        当推理结束后，观察日志，关键字throughput对应的数值即为模型的吞吐率。

=======
        当推理结束后，观察日志，关键字throughput即为模型的吞吐率，例如以下测得性能为449.19fps  
        ```
        [INFO] multidevice run end qsize:4 result:0
        i:1 device_1 throughput:226.43004497955928 start_time:1690190567.8889167 end_time:1690190570.9299388
        i:0 device_0 throughput:222.76300429514114 start_time:1690190568.8170185 end_time:1690190571.819632
        [INFO] summary throughput:449.19304927470046

        ```
>>>>>>> 3ffc7318
    
    3. 精度验证  
        ```bash
        python3 model_eval.py \
        -c PaddleOCR/configs/det/det_mv3_db.yml \
        -o Global.use_gpu=False \
           output_dir=./om_outputs/ \
           info_dir=./data_info/
        ```

        参数说明：  
        -    -c：配置文件
        -    -o Global.use_gpu：是否使能gpu
        -    -o output_dir: 推理结果保存目录
        -    -o info_dir：数据预处理时的中间信息保存目录

        推理完成后， 模型的精度指标会打屏显示。  
        ```
        [2023/07/24 10:11:02] ppocr INFO: ↓↓↓↓↓↓↓↓↓↓↓ Metrics ↓↓↓↓↓↓↓↓↓↓↓
        [2023/07/24 10:11:02] ppocr INFO: precision = 0.765871000507872
        [2023/07/24 10:11:02] ppocr INFO: recall = 0.7260471834376505
        [2023/07/24 10:11:02] ppocr INFO: hmean = 0.7454275827978251
        ```
 

# 模型精度<a name="ZH-CN_TOPIC_0000001172201573"></a>

| 芯片型号  | Batch Size | 数据集    | 精度        |
| -------- | ---------- | --------- | ----------- |
|310P3     | 24         | ICDAR2015 | hmean=74.5% |
<|MERGE_RESOLUTION|>--- conflicted
+++ resolved
@@ -1,364 +1,331 @@
-# det_mv3_db_v2.5 模型-推理指导
-
-
-- [概述](#ZH-CN_TOPIC_0000001172161501)
-
-- [推理环境准备](#ZH-CN_TOPIC_0000001126281702)
-
-- [快速上手](#ZH-CN_TOPIC_0000001126281700)
-
-  - [获取源码](#section4622531142816)
-  - [准备数据集](#section183221994411)
-  - [模型推理](#section741711594517)
-
-- [性能&精度](#ZH-CN_TOPIC_0000001172201573)
-
-
-
-# 概述<a name="ZH-CN_TOPIC_0000001172161501"></a>
-
-分割在文本检测中很流行，而二值化的后处理对于分割的检测至关重要，该检测方法将由分割方法生成的概率图转换为文本的边界框/区域。在该网络中，我们提出了一个名为可微分二值化（DB）的模块，它可以在分割网络中执行二值化过程。与DB模块一起优化的分割网络可以自适应地设置用于二值化的阈值，这不仅简化了后处理，还提高了文本检测的性能。
-
-- 参考实现：
-
-  ```
-  url=https://github.com/PaddlePaddle/PaddleOCR.git
-  branch=release/2.5
-  commit_id=7f2d05cfe4e
-  model_name=PPOCRV2.5_det_db_mv3 
-  ```
-
-
-## 输入输出数据<a name="section540883920406"></a>
-
-- 输入数据
- 
-  | 输入数据 | 数据类型 | 大小                      | 数据排布格式 |
-  | -------- | -------- | ----------------------- | ------------ |
-  | x        | uint8    | 24 x 3 x 736 x 1280     | NCHW         |
-
-- 输出数据
-
-  | 输出数据  | 数据类型  | 大小                 | 数据排布格式 |
-  | -------- | -------- | -------------------- | ----------- |
-  | output  | FLOAT16   | 24 x 1 x 736 x 1280  | NCHW        |
-
-
-# 推理环境<a name="ZH-CN_TOPIC_0000001126281702"></a>
-
-- 该模型需要以下插件与驱动
-
-
-| 配套                                                         | 版本    | 环境准备指导                                                 |
-| ------------------------------------------------------------ | ------- | ------------------------------------------------------------ |
-| 固件与驱动                                                    | 22.0.2  | [Pytorch框架推理环境准备](https://www.hiascend.com/document/detail/zh/ModelZoo/pytorchframework/pies) |
-| CANN                                                         | 6.3.RC2 | -                                                            |
-| Python                                                       | 3.7.5   | -                                                            |
-| 说明：Atlas 300I Duo 推理卡请以CANN版本选择实际固件与驱动版本。  | \       | \                                                            |
-
-# 快速上手<a name="ZH-CN_TOPIC_0000001126281700"></a>
-
-## 获取源码<a name="section4622531142816"></a>
-
-
-1. 安装依赖。
-
-    1. 安装基础环境
-    ```bash
-    pip3 install -r requirements.txt
-    ```
-    说明：某些库如果通过此方式安装失败，可使用pip单独进行安装。
-
-    2. 安装ONNX改图工具
-    ```bash
-    git clone https://gitee.com/ascend/msadvisor.git
-    cd msadvisor/auto-optimizer
-    pip install --upgrade pip
-    pip install wheel
-    pip install .
-    cd ../../
-    rm -rf msadvisor
-    ```
-
-    
-<<<<<<< HEAD
-    3. 参考[AMCT(ONNX)](https://www.hiascend.com/document/detail/zh/CANNCommunityEdition/70RC1alpha001/developmenttools/devtool/atlasamctonnx_16_0004.html)主页安装量化工具。  
-=======
-    3. 安装量化工具
-    ```bash
-    pip install onnx==1.12.0
-    pip install protobuf==3.20.0
-    pip install onnxruntime==1.8.0  # need onnxruntime-1.8.0 to build custom operators
-    arch=`arch`
-    wget --no-check-certificate -O amct.tar.gz https://ascend-repo.obs.cn-east-2.myhuaweicloud.com/Florence-ASL/Florence-ASL%20V100R001C30SPC703/Ascend-cann-amct_6.3.RC2.alpha003_linux-${arch}.tar.gz?response-content-type=application/octet-stream
-    tar -zxvf amct.tar.gz && cd amct/amct_onnx/
-    pip install amct_onnx-0.10.1-py3-none-linux_${arch}.whl
-    tar -zxvf amct_onnx_op.tar.gz && cd amct_onnx_op
-    git clone -b v1.8.0 https://github.com/microsoft/onnxruntime.git
-    cd onnxruntime/include/onnxruntime/core/session/
-    cp onnxruntime_c_api.h ../../../../../inc/
-    cp onnxruntime_cxx_api.h ../../../../../inc/
-    cp onnxruntime_cxx_inline.h ../../../../../inc/
-    cp onnxruntime_session_options_config_keys.h ../../../../../inc/
-    cd ../../../../../ && rm -rf onnxruntime
-    python setup.py build && cd ../../../ && rm -rf amct/ amct.tar.gz
-    pip install onnxruntime==1.14.1  # need onnxruntime-1.14.1 to quantize.
-    ```
->>>>>>> 3ffc7318
-
-    4. 参考[ais_bench的Gitee主页](https://gitee.com/ascend/tools/tree/master/ais-bench_workload/tool/ais_bench)安装OM推理工具。  
-
-2. 获取源码。
-
-    ```bash
-    git clone -b release/2.5 https://github.com/PaddlePaddle/PaddleOCR.git
-    cd PaddleOCR 
-    git reset --hard 7f2d05cfe4e
-    python3 setup.py install
-    cd ..
-    export PYTHONPATH="`realpath ./PaddleOCR`:${PYTHONPATH}"
-    ```
-
-
-## 准备数据集<a name="section183221994411"></a>
-
-1. 获取原始数据集。（解压命令参考tar –xvf  \*.tar与 unzip \*.zip）
-
-    该模型使用ICDAR2015测试集中的500张图片来验证模型精度。请参考[该链接](https://github.com/PaddlePaddle/PaddleOCR/blob/release/2.5/doc/doc_ch/dataset/ocr_datasets.md)下载对应数据集文件并解压，本项目需要的数据目录结构如下:
-    ```
-    ./icdar2015/text_localization/
-        ├── ch4_test_images/
-        │   ├── img_1.jpg
-        │   ├── ...
-        │   └── img_500.jpg
-        └── test_icdar2015_label.txt
-    ```
-
-2. 数据预处理
-
-    执行以下代码将原始数据转换成bin文件，并将处理过程中的中间信息保存成npz文件，计算模型精度指标时需要用到这些中间信息。  
-    ```bash
-    python3 data_preprocess.py \
-        -c PaddleOCR/configs/det/det_mv3_db.yml \
-        -o Global.use_gpu=False \
-           data_dir=./icdar2015/text_localization/ \
-           bin_dir=./data_bin/ \
-           info_dir=./data_info/ 
-    ```
-    
-    参数说明：  
-    -    -c：配置文件
-    -    -o Global.use_gpu：是否使能gpu
-    -    -o data_dir: 测试集路径
-    -    -o bin_dir：模型输入数据保存目录
-    -    -o info_dir：中间信息保存目录
-
-## 模型推理<a name="section741711594517"></a>
-
-1. 模型转换。  
-  
-    1. 获取Paddle模型。  
-
-        该模型的训练模型链接为：https://paddleocr.bj.bcebos.com/dygraph_v2.0/en/det_mv3_db_v2.0_train.tar
-        ```bash
-        wget -P ./checkpoint --no-check-certificate https://paddleocr.bj.bcebos.com/dygraph_v2.0/en/det_mv3_db_v2.0_train.tar
-        cd ./checkpoint && tar xf det_mv3_db_v2.0_train.tar && cd ..
-        ```
-
-        以上命令执行结束后，继续执行以下命令将训练模型转换为推理模型：  
-        ```bash
-        python3 PaddleOCR/tools/export_model.py \
-            -c PaddleOCR/configs/det/det_mv3_db.yml \
-            -o Global.pretrained_model=./checkpoint/det_mv3_db_v2.0_train/best_accuracy  \
-                Global.save_inference_dir=./inference/ \
-                Global.use_gpu=False
-        ```
-
-     2. 导出ONNX文件  
-
-        在当前目录下运行`paddle2onnx`命令，运行成功后，当前目录下会生成`db_mv3.onnx`文件。  
-        ```bash
-        mkdir models
-        paddle2onnx \
-            --model_dir ./inference/ \
-            --model_filename inference.pdmodel \
-            --params_filename inference.pdiparams \
-            --save_file ./models/db_mv3.onnx \
-            --opset_version 11 \
-            --enable_onnx_checker True \
-            --input_shape_dict="{'x':[-1,3,-1,-1]}"
-        ```
-
-        `paddle2onnx`的用法请通过`paddle2onnx -h`命令查看。
-        
-        生成ONNX模型后，执行以下命令，对ONNX模型做些许修改以提升性能：  
-        ```bash
-        # usage: modify_onnx.py [-h] <input_onnx> <output_onnx>
-        
-        # modify onnx model.
-        # positional arguments:
-        #     input_onnx   path to input onnx file.
-        #     output_onnx  path to save modified onnx model.
-
-        python3 modify_onnx.py ./models/db_mv3.onnx ./models/db_mv3_opti.onnx
-        ```
-
-        运行结束后，当前`./models`下将会生成修改后的ONNX模型`db_mv3_opti.onnx`。
-
-    3. 模型量化  
-        在量化前，我们需要生成一份配置文件，作用是在量化时跳过下面两部分节点：  
-        1. Dequant节点会破坏部分Conv/ConvTranspose与后续节点融合进而导致性能劣化，所以跳过这部分Conv/ConvTranspose节点。
-        2. 跳过模型尾部少量导致模型精度下降的Conv/ConvTranspose节点。
-        
-        执行以下命令即可自动生成配置文件：  
-        ```bash
-        # usage: create_quant_config.py [-h] <input_onnx> <output_config>
-        
-        # create quantization config for AMCT.
-        # positional arguments:
-        #     input_onnx     path to onnx file.
-        #     output_config  path to save quantization config.
-
-        python3 create_quant_config.py ./models/db_mv3_opti.onnx ./quant.cfg
-        ```
-
-        然后生成量化时用于校准精度的数据：  
-        ```bash
-        python3 create_quant_data.py \
-        -c PaddleOCR/configs/det/det_mv3_db.yml \
-        -o Global.use_gpu=False \
-           data_dir=./icdar2015/text_localization/ \
-           batch_size=24 \
-           save_dir=./quant_data/
-        ```
-
-        最后使用`amct`工具，对ONNX模型进行量化，以进一步提升模型性能：  
-        ```bash
-        amct_onnx calibration \
-            --model ./models/db_mv3_opti.onnx \
-            --save_path ./models/quanted \
-            --input_shape "x:24,3,736,1280" \
-            --data_dir "./quant_data/" \
-            --data_types "float32" \
-            --calibration_config ./quant.cfg
-        ```
-        量化后的模型存放路径为 `models/quanted_deploy_model.onnx`。
-
-
-    4. 使用ATC工具将ONNX模型转OM模型。  
-
-        （1）配置环境变量。  
-        ```bash
-        source /usr/local/Ascend/ascend-toolkit/set_env.sh
-        ```
-
-        > **说明：** 
-        >该脚本中环境变量仅供参考，请以实际安装环境配置环境变量。详细介绍请参见《[CANN 开发辅助工具指南 \(推理\)](https://support.huawei.com/enterprise/zh/ascend-computing/cann-pid-251168373?category=developer-documents&subcategory=auxiliary-development-tools)》。
-
-        （2）执行命令查看芯片名称（$\{chip\_name\}）。  
-        ```
-        npu-smi info
-        #该设备芯片名为Ascend310P3 （自行替换）
-        回显如下：
-        +-------------------+-----------------+------------------------------------------------------+
-        | NPU     Name      | Health          | Power(W)     Temp(C)           Hugepages-Usage(page) |
-        | Chip    Device    | Bus-Id          | AICore(%)    Memory-Usage(MB)                        |
-        +===================+=================+======================================================+
-        | 0       310P3     | OK              | 15.8         42                0    / 0              |
-        | 0       0         | 0000:82:00.0    | 0            1074 / 21534                            |
-        +===================+=================+======================================================+
-        | 1       310P3     | OK              | 15.4         43                0    / 0              |
-        | 0       1         | 0000:89:00.0    | 0            1070 / 21534                            |
-        +===================+=================+======================================================+
-        ```
-
-        （3）执行ATC命令。  
-      
-        执行以下命令将ONNX模型转为OM模型
-        ```bash
-        atc --framework=5 \
-            --model=models/quanted_deploy_model.onnx \
-            --output=models/db_mv3 \
-            --input_format=NCHW \
-            --input_shape="x:24,3,736,1280" \
-            --insert_op_conf=./aipp.cfg \
-            --enable_small_channel=1 \
-            --output_type=FP16 \
-            --op_select_implmode=high_performance \
-            --optypelist_for_implmode=Sigmoid \
-            --soc_version=Ascend310P3 \
-            --log=error
-        ```
-
-        运行成功后，当前`models`下将会生成`db_mv3.om`模型文件。`atc`各参数的含义请参考：  
-
-        -    --framework：5代表ONNX模型
-        -    --model：为ONNX模型文件
-        -    --output：输出的OM模型
-        -    --input_format：输入数据的格式
-        -    --input_shape：输入数据的shape
-        -    --insert_op_conf：aipp配置文件
-        -    --enable_small_channel: 使能C0特效 
-        -    --output_type：输出数据类型
-        -    --op_select_implmode: 算子模式的选择
-        -    --optypelist_for_implmode：具体哪个算子
-        -    --soc_version：处理器型号
-        -    --log：日志级别  
-
-
-
-2. 推理验证  
-
-    该模型使用`ais_bench`工具进行推理，其安装、用法等详细信息请参考[ais_bench工具Gitee主页](https://gitee.com/ascend/tools/tree/master/ais-bench_workload/tool/ais_bench)
-
-
-    1. 执行推理  
-        ```bash
-        python3 -m ais_bench --model models/db_mv3.om --input ./data_bin \
-            --output ./ --output_dirname om_outputs --batchsize 24
-        ```
-    
-    2. 性能验证  
-<<<<<<< HEAD
-        当推理结束后，观察日志，关键字throughput对应的数值即为模型的吞吐率。
-
-=======
-        当推理结束后，观察日志，关键字throughput即为模型的吞吐率，例如以下测得性能为449.19fps  
-        ```
-        [INFO] multidevice run end qsize:4 result:0
-        i:1 device_1 throughput:226.43004497955928 start_time:1690190567.8889167 end_time:1690190570.9299388
-        i:0 device_0 throughput:222.76300429514114 start_time:1690190568.8170185 end_time:1690190571.819632
-        [INFO] summary throughput:449.19304927470046
-
-        ```
->>>>>>> 3ffc7318
-    
-    3. 精度验证  
-        ```bash
-        python3 model_eval.py \
-        -c PaddleOCR/configs/det/det_mv3_db.yml \
-        -o Global.use_gpu=False \
-           output_dir=./om_outputs/ \
-           info_dir=./data_info/
-        ```
-
-        参数说明：  
-        -    -c：配置文件
-        -    -o Global.use_gpu：是否使能gpu
-        -    -o output_dir: 推理结果保存目录
-        -    -o info_dir：数据预处理时的中间信息保存目录
-
-        推理完成后， 模型的精度指标会打屏显示。  
-        ```
-        [2023/07/24 10:11:02] ppocr INFO: ↓↓↓↓↓↓↓↓↓↓↓ Metrics ↓↓↓↓↓↓↓↓↓↓↓
-        [2023/07/24 10:11:02] ppocr INFO: precision = 0.765871000507872
-        [2023/07/24 10:11:02] ppocr INFO: recall = 0.7260471834376505
-        [2023/07/24 10:11:02] ppocr INFO: hmean = 0.7454275827978251
-        ```
- 
-
-# 模型精度<a name="ZH-CN_TOPIC_0000001172201573"></a>
-
-| 芯片型号  | Batch Size | 数据集    | 精度        |
-| -------- | ---------- | --------- | ----------- |
-|310P3     | 24         | ICDAR2015 | hmean=74.5% |
+# det_mv3_db_v2.5 模型-推理指导
+
+
+- [概述](#ZH-CN_TOPIC_0000001172161501)
+
+- [推理环境准备](#ZH-CN_TOPIC_0000001126281702)
+
+- [快速上手](#ZH-CN_TOPIC_0000001126281700)
+
+  - [获取源码](#section4622531142816)
+  - [准备数据集](#section183221994411)
+  - [模型推理](#section741711594517)
+
+- [性能&精度](#ZH-CN_TOPIC_0000001172201573)
+
+
+
+# 概述<a name="ZH-CN_TOPIC_0000001172161501"></a>
+
+分割在文本检测中很流行，而二值化的后处理对于分割的检测至关重要，该检测方法将由分割方法生成的概率图转换为文本的边界框/区域。在该网络中，我们提出了一个名为可微分二值化（DB）的模块，它可以在分割网络中执行二值化过程。与DB模块一起优化的分割网络可以自适应地设置用于二值化的阈值，这不仅简化了后处理，还提高了文本检测的性能。
+
+- 参考实现：
+
+  ```
+  url=https://github.com/PaddlePaddle/PaddleOCR.git
+  branch=release/2.5
+  commit_id=7f2d05cfe4e
+  model_name=PPOCRV2.5_det_db_mv3 
+  ```
+
+
+## 输入输出数据<a name="section540883920406"></a>
+
+- 输入数据
+ 
+  | 输入数据 | 数据类型 | 大小                      | 数据排布格式 |
+  | -------- | -------- | ----------------------- | ------------ |
+  | x        | uint8    | 24 x 3 x 736 x 1280     | NCHW         |
+
+- 输出数据
+
+  | 输出数据  | 数据类型  | 大小                 | 数据排布格式 |
+  | -------- | -------- | -------------------- | ----------- |
+  | output  | FLOAT16   | 24 x 1 x 736 x 1280  | NCHW        |
+
+
+# 推理环境<a name="ZH-CN_TOPIC_0000001126281702"></a>
+
+- 该模型需要以下插件与驱动
+
+
+| 配套                                                         | 版本    | 环境准备指导                                                 |
+| ------------------------------------------------------------ | ------- | ------------------------------------------------------------ |
+| 固件与驱动                                                    | 22.0.2  | [Pytorch框架推理环境准备](https://www.hiascend.com/document/detail/zh/ModelZoo/pytorchframework/pies) |
+| CANN                                                         | 6.3.RC2 | -                                                            |
+| Python                                                       | 3.7.5   | -                                                            |
+| 说明：Atlas 300I Duo 推理卡请以CANN版本选择实际固件与驱动版本。  | \       | \                                                            |
+
+# 快速上手<a name="ZH-CN_TOPIC_0000001126281700"></a>
+
+## 获取源码<a name="section4622531142816"></a>
+
+
+1. 安装依赖。
+
+    1. 安装基础环境
+    ```bash
+    pip3 install -r requirements.txt
+    ```
+    说明：某些库如果通过此方式安装失败，可使用pip单独进行安装。
+
+    2. 安装ONNX改图工具
+    ```bash
+    git clone https://gitee.com/ascend/msadvisor.git
+    cd msadvisor/auto-optimizer
+    pip install --upgrade pip
+    pip install wheel
+    pip install .
+    cd ../../
+    rm -rf msadvisor
+    ```
+
+    
+    3. 参考[AMCT(ONNX)](https://www.hiascend.com/document/detail/zh/CANNCommunityEdition/70RC1alpha001/developmenttools/devtool/atlasamctonnx_16_0004.html)主页安装量化工具。  
+    
+
+    4. 参考[ais_bench的Gitee主页](https://gitee.com/ascend/tools/tree/master/ais-bench_workload/tool/ais_bench)安装OM推理工具。  
+
+2. 获取源码。
+
+    ```bash
+    git clone -b release/2.5 https://github.com/PaddlePaddle/PaddleOCR.git
+    cd PaddleOCR 
+    git reset --hard 7f2d05cfe4e
+    python3 setup.py install
+    cd ..
+    export PYTHONPATH="`realpath ./PaddleOCR`:${PYTHONPATH}"
+    ```
+
+
+## 准备数据集<a name="section183221994411"></a>
+
+1. 获取原始数据集。（解压命令参考tar –xvf  \*.tar与 unzip \*.zip）
+
+    该模型使用ICDAR2015测试集中的500张图片来验证模型精度。请参考[该链接](https://github.com/PaddlePaddle/PaddleOCR/blob/release/2.5/doc/doc_ch/dataset/ocr_datasets.md)下载对应数据集文件并解压，本项目需要的数据目录结构如下:
+    ```
+    ./icdar2015/text_localization/
+        ├── ch4_test_images/
+        │   ├── img_1.jpg
+        │   ├── ...
+        │   └── img_500.jpg
+        └── test_icdar2015_label.txt
+    ```
+
+2. 数据预处理
+
+    执行以下代码将原始数据转换成bin文件，并将处理过程中的中间信息保存成npz文件，计算模型精度指标时需要用到这些中间信息。  
+    ```bash
+    python3 data_preprocess.py \
+        -c PaddleOCR/configs/det/det_mv3_db.yml \
+        -o Global.use_gpu=False \
+           data_dir=./icdar2015/text_localization/ \
+           bin_dir=./data_bin/ \
+           info_dir=./data_info/ 
+    ```
+    
+    参数说明：  
+    -    -c：配置文件
+    -    -o Global.use_gpu：是否使能gpu
+    -    -o data_dir: 测试集路径
+    -    -o bin_dir：模型输入数据保存目录
+    -    -o info_dir：中间信息保存目录
+
+## 模型推理<a name="section741711594517"></a>
+
+1. 模型转换。  
+  
+    1. 获取Paddle模型。  
+
+        该模型的训练模型链接为：https://paddleocr.bj.bcebos.com/dygraph_v2.0/en/det_mv3_db_v2.0_train.tar
+        ```bash
+        wget -P ./checkpoint --no-check-certificate https://paddleocr.bj.bcebos.com/dygraph_v2.0/en/det_mv3_db_v2.0_train.tar
+        cd ./checkpoint && tar xf det_mv3_db_v2.0_train.tar && cd ..
+        ```
+
+        以上命令执行结束后，继续执行以下命令将训练模型转换为推理模型：  
+        ```bash
+        python3 PaddleOCR/tools/export_model.py \
+            -c PaddleOCR/configs/det/det_mv3_db.yml \
+            -o Global.pretrained_model=./checkpoint/det_mv3_db_v2.0_train/best_accuracy  \
+                Global.save_inference_dir=./inference/ \
+                Global.use_gpu=False
+        ```
+
+     2. 导出ONNX文件  
+
+        在当前目录下运行`paddle2onnx`命令，运行成功后，当前目录下会生成`db_mv3.onnx`文件。  
+        ```bash
+        mkdir models
+        paddle2onnx \
+            --model_dir ./inference/ \
+            --model_filename inference.pdmodel \
+            --params_filename inference.pdiparams \
+            --save_file ./models/db_mv3.onnx \
+            --opset_version 11 \
+            --enable_onnx_checker True \
+            --input_shape_dict="{'x':[-1,3,-1,-1]}"
+        ```
+
+        `paddle2onnx`的用法请通过`paddle2onnx -h`命令查看。
+        
+        生成ONNX模型后，执行以下命令，对ONNX模型做些许修改以提升性能：  
+        ```bash
+        # usage: modify_onnx.py [-h] <input_onnx> <output_onnx>
+        
+        # modify onnx model.
+        # positional arguments:
+        #     input_onnx   path to input onnx file.
+        #     output_onnx  path to save modified onnx model.
+
+        python3 modify_onnx.py ./models/db_mv3.onnx ./models/db_mv3_opti.onnx
+        ```
+
+        运行结束后，当前`./models`下将会生成修改后的ONNX模型`db_mv3_opti.onnx`。
+
+    3. 模型量化  
+        在量化前，我们需要生成一份配置文件，作用是在量化时跳过下面两部分节点：  
+        1. Dequant节点会破坏部分Conv/ConvTranspose与后续节点融合进而导致性能劣化，所以跳过这部分Conv/ConvTranspose节点。
+        2. 跳过模型尾部少量导致模型精度下降的Conv/ConvTranspose节点。
+        
+        执行以下命令即可自动生成配置文件：  
+        ```bash
+        # usage: create_quant_config.py [-h] <input_onnx> <output_config>
+        
+        # create quantization config for AMCT.
+        # positional arguments:
+        #     input_onnx     path to onnx file.
+        #     output_config  path to save quantization config.
+
+        python3 create_quant_config.py ./models/db_mv3_opti.onnx ./quant.cfg
+        ```
+
+        然后生成量化时用于校准精度的数据：  
+        ```bash
+        python3 create_quant_data.py \
+        -c PaddleOCR/configs/det/det_mv3_db.yml \
+        -o Global.use_gpu=False \
+           data_dir=./icdar2015/text_localization/ \
+           batch_size=24 \
+           save_dir=./quant_data/
+        ```
+
+        最后使用`amct`工具，对ONNX模型进行量化，以进一步提升模型性能：  
+        ```bash
+        amct_onnx calibration \
+            --model ./models/db_mv3_opti.onnx \
+            --save_path ./models/quanted \
+            --input_shape "x:24,3,736,1280" \
+            --data_dir "./quant_data/" \
+            --data_types "float32" \
+            --calibration_config ./quant.cfg
+        ```
+        量化后的模型存放路径为 `models/quanted_deploy_model.onnx`。
+
+
+    4. 使用ATC工具将ONNX模型转OM模型。  
+
+        （1）配置环境变量。  
+        ```bash
+        source /usr/local/Ascend/ascend-toolkit/set_env.sh
+        ```
+
+        > **说明：** 
+        >该脚本中环境变量仅供参考，请以实际安装环境配置环境变量。详细介绍请参见《[CANN 开发辅助工具指南 \(推理\)](https://support.huawei.com/enterprise/zh/ascend-computing/cann-pid-251168373?category=developer-documents&subcategory=auxiliary-development-tools)》。
+
+        （2）执行命令查看芯片名称（$\{chip\_name\}）。  
+        ```
+        npu-smi info
+        #该设备芯片名为Ascend310P3 （自行替换）
+        回显如下：
+        +-------------------+-----------------+------------------------------------------------------+
+        | NPU     Name      | Health          | Power(W)     Temp(C)           Hugepages-Usage(page) |
+        | Chip    Device    | Bus-Id          | AICore(%)    Memory-Usage(MB)                        |
+        +===================+=================+======================================================+
+        | 0       310P3     | OK              | 15.8         42                0    / 0              |
+        | 0       0         | 0000:82:00.0    | 0            1074 / 21534                            |
+        +===================+=================+======================================================+
+        | 1       310P3     | OK              | 15.4         43                0    / 0              |
+        | 0       1         | 0000:89:00.0    | 0            1070 / 21534                            |
+        +===================+=================+======================================================+
+        ```
+
+        （3）执行ATC命令。  
+      
+        执行以下命令将ONNX模型转为OM模型
+        ```bash
+        atc --framework=5 \
+            --model=models/quanted_deploy_model.onnx \
+            --output=models/db_mv3 \
+            --input_format=NCHW \
+            --input_shape="x:24,3,736,1280" \
+            --insert_op_conf=./aipp.cfg \
+            --enable_small_channel=1 \
+            --output_type=FP16 \
+            --op_select_implmode=high_performance \
+            --optypelist_for_implmode=Sigmoid \
+            --soc_version=Ascend310P3 \
+            --log=error
+        ```
+
+        运行成功后，当前`models`下将会生成`db_mv3.om`模型文件。`atc`各参数的含义请参考：  
+
+        -    --framework：5代表ONNX模型
+        -    --model：为ONNX模型文件
+        -    --output：输出的OM模型
+        -    --input_format：输入数据的格式
+        -    --input_shape：输入数据的shape
+        -    --insert_op_conf：aipp配置文件
+        -    --enable_small_channel: 使能C0特效 
+        -    --output_type：输出数据类型
+        -    --op_select_implmode: 算子模式的选择
+        -    --optypelist_for_implmode：具体哪个算子
+        -    --soc_version：处理器型号
+        -    --log：日志级别  
+
+
+
+2. 推理验证  
+
+    该模型使用`ais_bench`工具进行推理，其安装、用法等详细信息请参考[ais_bench工具Gitee主页](https://gitee.com/ascend/tools/tree/master/ais-bench_workload/tool/ais_bench)
+
+
+    1. 执行推理  
+        ```bash
+        python3 -m ais_bench --model models/db_mv3.om --input ./data_bin \
+            --output ./ --output_dirname om_outputs --batchsize 24
+        ```
+    
+    2. 性能验证  
+        当推理结束后，观察日志，关键字throughput对应的数值即为模型的吞吐率。
+
+    
+    3. 精度验证  
+        ```bash
+        python3 model_eval.py \
+        -c PaddleOCR/configs/det/det_mv3_db.yml \
+        -o Global.use_gpu=False \
+           output_dir=./om_outputs/ \
+           info_dir=./data_info/
+        ```
+
+        参数说明：  
+        -    -c：配置文件
+        -    -o Global.use_gpu：是否使能gpu
+        -    -o output_dir: 推理结果保存目录
+        -    -o info_dir：数据预处理时的中间信息保存目录
+
+        推理完成后， 模型的精度指标会打屏显示。  
+        ```
+        [2023/07/24 10:11:02] ppocr INFO: ↓↓↓↓↓↓↓↓↓↓↓ Metrics ↓↓↓↓↓↓↓↓↓↓↓
+        [2023/07/24 10:11:02] ppocr INFO: precision = 0.765871000507872
+        [2023/07/24 10:11:02] ppocr INFO: recall = 0.7260471834376505
+        [2023/07/24 10:11:02] ppocr INFO: hmean = 0.7454275827978251
+        ```
+ 
+
+# 模型精度<a name="ZH-CN_TOPIC_0000001172201573"></a>
+
+| 芯片型号  | Batch Size | 数据集    | 精度        |
+| -------- | ---------- | --------- | ----------- |
+|310P3     | 24         | ICDAR2015 | hmean=74.5% |