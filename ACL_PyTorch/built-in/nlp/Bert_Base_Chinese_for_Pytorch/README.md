--- conflicted
+++ resolved
@@ -175,28 +175,15 @@
 
       1. 配置环境变量。
 
-<<<<<<< HEAD
-4. 安装ais_bench推理工具
-
-   请访问[ais_bench推理工具](https://gitee.com/ascend/tools/tree/master/ais-bench_workload/tool/ais_infer)代码仓，根据readme文档进行工具安装。
-=======
          ```
           source /usr/local/Ascend/ascend-toolkit/set_env.sh
          ```
 
          > **说明：**
          >该脚本中环境变量仅供参考，请以实际安装环境配置环境变量。详细介绍请参见《[CANN 开发辅助工具指南 \(推理\)](https://support.huawei.com/enterprise/zh/ascend-computing/cann-pid-251168373?category=developer-documents&subcategory=auxiliary-development-tools)》。
->>>>>>> 9aee68cd
 
       2. 执行命令查看芯片名称（$\{chip\_name\}）。
 
-<<<<<<< HEAD
-   ```shell
-   # 以bs1模型推理为例
-   mkdir -p ./output_data/bs1
-   python3 -m ais_bench --model ./bert_base_chinese_bs1.om --input ./input_data/input_ids,./input_data/attention_mask,./input_data/token_type_ids --output ./output_data/bs1 --batchsize 1 --device 1
-   ```
-=======
          ```
          npu-smi info
          #该设备芯片名为Ascend310P3 （自行替换）
@@ -212,7 +199,6 @@
          | 0       1         | 0000:89:00.0    | 0            1070 / 21534                            |
          +===================+=================+======================================================+
          ```
->>>>>>> 9aee68cd
 
       3. 执行ATC命令。
          ```shell
@@ -234,7 +220,7 @@
 
 2. 开始推理验证。
 
-   1. 使用ais-bench工具进行推理。
+4. 使用ais-infer工具进行推理
 
       ais-bench工具获取及使用方式请点击查看[[ais_infer 推理工具使用文档](https://gitee.com/ascend/tools/tree/master/ais-bench_workload/tool/ais_infer)]
 
