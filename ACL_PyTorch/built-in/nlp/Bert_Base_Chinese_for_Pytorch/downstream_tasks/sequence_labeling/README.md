--- conflicted
+++ resolved
@@ -190,11 +190,6 @@
          atc --model=./models/onnx/bert_base_chinese_bs${bs}_fix.onnx --framework=5 --output=./models/om/bert_base_chinese_bs${bs} --input_format=ND --log=debug --soc_version=${chip_name} --optypelist_for_implmode="Gelu" --op_select_implmode=high_performance
          ```
 
-<<<<<<< HEAD
-4. 安装ais_bench推理工具
-
-   请访问[ais_bench推理工具](https://gitee.com/ascend/tools/tree/master/ais-bench_workload/tool/ais_infer)代码仓，根据readme文档进行工具安装。
-=======
          - 参数说明：
 
            -   --model：为ONNX模型文件。
@@ -204,23 +199,9 @@
            -   --input\_shape：输入数据的shape。
            -   --log：日志级别。
            -   --soc\_version：处理器型号。
->>>>>>> 9aee68cd
 
            运行成功后生成bert_base_chinese_bs${bs}.om模型文件。
 
-<<<<<<< HEAD
-   ```shell
-   # 以bs64模型推理为例
-   # ${root_dir}: 当前模型工作路径
-   # ${infer_dir}: ais_infer.py所在推理环境路径
-   cd ${root_dir}
-   mkdir -p ./output_data/bs64
-   cd ${infer_dir}
-   python3 -m ais_bench --model ${root_dir}/models/om/bert_base_chinese_bs64.om --input ${root_dir}/preprocessed_data/input_data --output ${root_dir}/output_data/bs64 --batchsize 64 --device 0
-   cd ${root_dir}
-   ```
-=======
->>>>>>> 9aee68cd
 
 
 2. 开始推理验证。
