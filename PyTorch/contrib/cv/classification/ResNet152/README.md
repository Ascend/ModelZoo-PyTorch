# ResNet152 for PyTorch\_Owner

-   [概述](#_68)
-   [准备训练环境](#_31)
-   [开始训练](#_92)
-   [训练结果展示](#_141)
-   [版本说明](#_154)

# 概述

## 简述
ResNet是ImageNet竞赛中分类问题效果较好的网络，它引入了残差学习的概念，通过增加直连通道来保护信息的完整性，解决信息丢失、梯度消失、梯度爆炸等问题，让很深的网络也得以训练。ResNet有不同的网络层数，常用的有18-layer、34-layer、50-layer、101-layer、152-layer。ResNet152的含义是指网络中有152-layer。本文档描述的ResNet152是基于Pytorch实现的版本。

- 参考实现：

  ```
  url=https://github.com/pytorch/examples.git
  branch=master
  commit_id=49e1a8847c8c4d8d3c576479cb2fe2fd2ac583de
  ```

<<<<<<< HEAD
- 通过Git获取代码方法如下：
=======
- Install PyTorch ([pytorch.org](http://pytorch.org))
- `pip install -r requirements.txt`
  Note: pillow recommends installing a newer version. If the corresponding torchvision version cannot be installed directly, you can use the source code to install the corresponding version. The source code reference link: https://github.com/pytorch/vision，
Suggestion the pillow is 9.1.0 and the torchvision is 0.6.0
- Download the ImageNet dataset from http://www.image-net.org/
    - Then, and move validation images to labeled subfolders, using [the following shell script](https://raw.githubusercontent.com/soumith/imagenetloader.torch/master/valprep.sh)
>>>>>>> 8eef7e24

  ```
  git clone https://gitee.com/ascend/ModelZoo-PyTorch.git    
  cd  ModelZoo-PyTorch/PyTorch/contrib/cv/classification/ResNet152
  ```

- 通过单击“立即下载”，下载源码包。

# 准备训练环境

## 准备环境

- 当前模型支持的固件与驱动、 CANN 以及 PyTorch 如下表所示。

  **表 1**  版本配套表

  | 配套       | 版本                                                         |
  | ---------- | ------------------------------------------------------------ |
  | 固件与驱动 | [1.0.15](https://www.hiascend.com/hardware/firmware-drivers?tag=commercial) |
  | CANN       | [5.1.RC1](https://www.hiascend.com/software/cann/commercial?version=5.1.RC1) |
  | PyTorch    | [1.8.1](https://gitee.com/ascend/pytorch/tree/master/)或[1.5.0](https://gitee.com/ascend/pytorch/tree/v1.5.0/) |

- 环境准备指导。

  请参考《[Pytorch框架训练环境准备](https://www.hiascend.com/document/detail/zh/ModelZoo/pytorchframework/ptes)》。
  
- 安装依赖（根据模型需求，按需添加所需依赖）。

  ```
  pip install -r requirements.txt
  ```

## 准备数据集

1. 获取数据集。

   用户自行获取原始数据集，可选用的开源数据集包括ImageNet2012，CIFAR-10等，将数据集上传到服务器任意路径下并解压。

   ```
   ├── ImageNet2012
         ├──train
              ├──类别1
                    │──图片1
                    │──图片2
                    │   ...       
              ├──类别2
                    │──图片1
                    │──图片2
                    │   ...   
              ├──...                     
         ├──val  
              ├──类别1
                    │──图片1
                    │──图片2
                    │   ...       
              ├──类别2
                    │──图片1
                    │──图片2
                    │   ...              
   ```

2. 数据预处理（按需处理所需要的数据集）。

## 获取预训练模型（可选）

请参考原始仓库上的README.md进行预训练模型获取。将获取的bert\_base\_uncased预训练模型放至在源码包根目录下新建的“temp/“目录下。

# 开始训练

## 训练模型

1. 进入解压后的源码包根目录。

   ```
   cd ModelZoo-PyTorch/PyTorch/contrib/cv/classification/ResNet152
   ```

2. 运行训练脚本。

   该模型支持单机单卡训练和单机8卡训练。

   - 单机单卡训练

     启动单卡训练。

     ```
     bash ./test/train_full_1p.sh --data_path=xxx
     ```

   - 单机8卡训练

     启动8卡训练。

     ```
     bash ./test/train_full_8p.sh --data_path=xxx
     ```

   --data\_path参数填写数据集根目录

   模型训练脚本参数说明如下。

    --addr                              //主机地址
    --workers                           //加载数据进程数 
    --learning-rate                     //初始学习率
    --mom                               //动量，默认：0.9
    --weight-decay                      //权重衰减，默认：0.0001
    --multiprocessing-distributed       //是否使用多卡训练
    --batch-size                        //训练批次大小
    --amp                               //是否使用混合精度
    --epoch                             //重复训练次数
    --seed                              //使用随机数种子，默认：49
    --rank                              //进程编号，默认：0
    --loss-scale                        //混合精度lossscale大小
    --opt-level                         //混合精度类型
    --device                            //使用设备为GPU或者是NPU
    --print-freq                        //打印频率
    --data                              //数据集路径

**表 2**  训练结果展示表

| NAME     | Acc@1    | FPS       | Epochs   | AMP_Type | Torch  |
| :------: | :------: | :------:  | :------: | :------: |:------:|
| NPU-1P   |  -       | 319.265   |  1       | 02       | 1.5    |
| NPU-8P   | 78.259   | 3651.900  | 140      | O2       | 1.5    |
| NPU-1P   | 79.102   | 587.359   | 137      | O2       | 1.8    |
| NPU-8P   | 78.212   | 3470.902  | 137      | O2       | 1.8    |

# 版本说明

## 变更

2022.8.29：更新内容，重新发布。

## 已知问题

**_当前发行版本中存在的问题描述。_**

无。<|MERGE_RESOLUTION|>--- conflicted
+++ resolved
@@ -19,16 +19,12 @@
   commit_id=49e1a8847c8c4d8d3c576479cb2fe2fd2ac583de
   ```
 
-<<<<<<< HEAD
-- 通过Git获取代码方法如下：
-=======
 - Install PyTorch ([pytorch.org](http://pytorch.org))
 - `pip install -r requirements.txt`
   Note: pillow recommends installing a newer version. If the corresponding torchvision version cannot be installed directly, you can use the source code to install the corresponding version. The source code reference link: https://github.com/pytorch/vision，
 Suggestion the pillow is 9.1.0 and the torchvision is 0.6.0
 - Download the ImageNet dataset from http://www.image-net.org/
     - Then, and move validation images to labeled subfolders, using [the following shell script](https://raw.githubusercontent.com/soumith/imagenetloader.torch/master/valprep.sh)
->>>>>>> 8eef7e24
 
   ```
   git clone https://gitee.com/ascend/ModelZoo-PyTorch.git    
