# ------------------------------------------------------------------------------
# Copyright (c) Microsoft
# Licensed under the MIT License.
# Written by Bin Xiao (Bin.Xiao@microsoft.com)
# ------------------------------------------------------------------------------

from __future__ import absolute_import
from __future__ import division
from __future__ import print_function

import os
import time
import logging
import sys
import torch
from apex import amp
from core.evaluate import accuracy
from torch_npu.utils.profiler import Profile


logger = logging.getLogger(__name__)


def train(config, train_loader, model, criterion, optimizer, epoch,
          output_dir, tb_log_dir, writer_dict, device_num, bs, stop_step):
    batch_time = AverageMeter()
    data_time = AverageMeter()
    losses = AverageMeter()
    top1 = AverageMeter()
    top5 = AverageMeter()


    # switch to train mode
    model.train()
    list1 = []
    list2 = []
    list3 = []
    end = time.time()
    profile = Profile(start_step=int(os.getenv('PROFILE_START_STEP', 10)),
                      profile_type=os.getenv('PROFILE_TYPE'))

    for i, (input, target) in enumerate(train_loader):
        if stop_step:
            # reduce time for 1p perf test
            if i > 200:
                sys.exit(0)
        # measure data loading time
        data_time.update(time.time() - end)
        start_time = time.time()
<<<<<<< HEAD
        profile.start()
=======
>>>>>>> 7fad7154
        # compute output
        input = input.npu()
        output = model(input)
        target = target.npu(non_blocking=True)
       
        loss = criterion(output, target)
        loss = loss.npu()

        # compute gradient and do update step
        optimizer.zero_grad()
        with amp.scale_loss(loss, optimizer) as scaled_loss:
            scaled_loss.backward()
        optimizer.step()
        profile.end()

        # measure accuracy and record loss
        losses.update(loss.item(), input.size(0))

        prec1, prec5 = accuracy(output, target, (1, 5))

        top1.update(prec1[0], input.size(0))
        top5.update(prec5[0], input.size(0))

        # measure elapsed time
        batch_time.update(time.time() - end)
        end = time.time()
        if i < 2:
            print("step_time = %.4f" % (time.time() - start_time), flush=True)
        
        list1.append(batch_time.val)
        list2.append(losses.val)
        list3.append(top1.val)
        
        if i % 100 == 0:
            msg = 'Epoch: [{0}][{1}/{2}]\t\t' \
                  'Time {batch_time.val:.3f}s\t\t' \
                  'FPS {fps:.1f}\t\t' \
                  'Data {data_time.val:.3f}s\t\t' \
                  'Loss {loss.val:.5f}\t\t' \
                  'Accuracy@1 {top1.val:.3f}\t\t' \
                  'Accuracy@5 {top5.val:.3f}\t\t'.format(
                      epoch, i, len(train_loader), batch_time=batch_time,
                      fps=device_num*bs/batch_time.val,
                      data_time=data_time, loss=losses, top1=top1, top5=top5)
            logger.info(msg)
            
            if writer_dict:
                writer = writer_dict['writer']
                global_steps = writer_dict['train_global_steps']
                writer.add_scalar('train_loss', losses.val, global_steps)
                writer.add_scalar('train_top1', top1.val, global_steps)
                writer_dict['train_global_steps'] = global_steps + 1
    
    # data avg 
    batch_time_avg = sum(list1[5:]) / (len(list1)-5)
    fps_avg = device_num*bs/batch_time_avg
    loss_avg = sum(list2[5:]) / (len(list2)-5)
    acc1_avg = sum(list3[5:]) / (len(list3)-5)
    msg_avg = '\nData Average :\t\t' \
              'Time_Avg {batch_time_avg:.3f}s\t\t' \
              'Fps_Avg {fps_avg:.1f}\t\t' \
              'Loss {loss_avg:.5f}\t\t' \
              'Accuracy@1_Avg {acc1_avg:.3f}\t\t'.format(
               batch_time_avg=batch_time_avg, fps_avg=fps_avg, loss_avg=loss_avg, acc1_avg=acc1_avg)  
    logger.info(msg_avg)


def validate(config, val_loader, model, criterion, output_dir, tb_log_dir,
             writer_dict=None):
    batch_time = AverageMeter()
    losses = AverageMeter()
    top1 = AverageMeter()
    top5 = AverageMeter()

    # switch to evaluate mode
    model.eval()

    with torch.no_grad():
        end = time.time()
        for i, (input, target) in enumerate(val_loader):
            # compute output
            
            input = input.npu()
            output = model(input)
            target = target.npu(non_blocking=True)
          
            loss = criterion(output, target)
            loss = loss.npu()
            
            # measure accuracy and record loss
            losses.update(loss.item(), input.size(0))
            prec1, prec5 = accuracy(output, target, (1, 5))
            top1.update(prec1[0], input.size(0))
            top5.update(prec5[0], input.size(0))

            # measure elapsed time
            batch_time.update(time.time() - end)
            end = time.time()

        msg = 'Test: Time {batch_time.avg:.3f}\t' \
              'Loss {loss.avg:.4f}\t' \
              'Error@1 {error1:.3f}\t' \
              'Error@5 {error5:.3f}\t' \
              'Accuracy@1 {top1.avg:.3f}\t' \
              'Accuracy@5 {top5.avg:.3f}\t'.format(
                  batch_time=batch_time, loss=losses, top1=top1, top5=top5,
                  error1=100-top1.avg, error5=100-top5.avg)
        logger.info(msg)

        if writer_dict:
            writer = writer_dict['writer']
            global_steps = writer_dict['valid_global_steps']
            writer.add_scalar('valid_loss', losses.avg, global_steps)
            writer.add_scalar('valid_top1', top1.avg, global_steps)
            writer_dict['valid_global_steps'] = global_steps + 1

    return top1.avg


class AverageMeter(object):
    """Computes and stores the average and current value"""
    def __init__(self):
        self.reset()

    def reset(self):
        self.val = 0
        self.avg = 0
        self.sum = 0
        self.count = 0

    def update(self, val, n=1):
        self.val = val
        self.sum += val * n
        self.count += n
        self.avg = self.sum / self.count<|MERGE_RESOLUTION|>--- conflicted
+++ resolved
@@ -47,10 +47,7 @@
         # measure data loading time
         data_time.update(time.time() - end)
         start_time = time.time()
-<<<<<<< HEAD
         profile.start()
-=======
->>>>>>> 7fad7154
         # compute output
         input = input.npu()
         output = model(input)
